--- conflicted
+++ resolved
@@ -16,13 +16,6 @@
     #   pip-tools
 distlib==0.3.4
     # via virtualenv
-<<<<<<< HEAD
-docutils==0.17.1
-    # via sphinx
-ephemeral-port-reserve==1.1.4
-    # via -r requirements/tests.in
-=======
->>>>>>> 0bee9aeb
 filelock==3.4.2
     # via
     #   tox
@@ -49,6 +42,10 @@
     # via
     #   tox
     #   virtualenv
+toml==0.10.2
+    # via
+    #   pre-commit
+    #   tox
 toposort==1.7
     # via pip-compile-multi
 tox==3.24.5
