ci:
  autoupdate_schedule: monthly
repos:
  - repo: https://github.com/asottile/pyupgrade
<<<<<<< HEAD
    rev: v2.25.0
=======
    rev: v2.29.0
>>>>>>> 33155ce3
    hooks:
      - id: pyupgrade
        args: ["--py36-plus"]
  - repo: https://github.com/asottile/reorder_python_imports
    rev: v2.6.0
    hooks:
      - id: reorder-python-imports
        name: Reorder Python imports (src, tests)
        files: "^(?!examples/)"
        args: ["--application-directories", ".:src"]
      - id: reorder-python-imports
        name: Reorder Python imports (examples)
        files: "^examples/"
        args: ["--application-directories", "examples"]
  - repo: https://github.com/psf/black
<<<<<<< HEAD
    rev: 21.8b0
=======
    rev: 21.9b0
>>>>>>> 33155ce3
    hooks:
      - id: black
  - repo: https://github.com/PyCQA/flake8
    rev: 3.9.2
    hooks:
      - id: flake8
        additional_dependencies:
          - flake8-bugbear
          - flake8-implicit-str-concat
  - repo: https://github.com/pre-commit/pre-commit-hooks
    rev: v4.0.1
    hooks:
      - id: fix-byte-order-marker
      - id: trailing-whitespace
      - id: end-of-file-fixer
        exclude: "^tests/.*.http$"<|MERGE_RESOLUTION|>--- conflicted
+++ resolved
@@ -2,11 +2,7 @@
   autoupdate_schedule: monthly
 repos:
   - repo: https://github.com/asottile/pyupgrade
-<<<<<<< HEAD
-    rev: v2.25.0
-=======
     rev: v2.29.0
->>>>>>> 33155ce3
     hooks:
       - id: pyupgrade
         args: ["--py36-plus"]
@@ -22,11 +18,7 @@
         files: "^examples/"
         args: ["--application-directories", "examples"]
   - repo: https://github.com/psf/black
-<<<<<<< HEAD
-    rev: 21.8b0
-=======
     rev: 21.9b0
->>>>>>> 33155ce3
     hooks:
       - id: black
   - repo: https://github.com/PyCQA/flake8
