--- conflicted
+++ resolved
@@ -1,46 +1,17 @@
-<<<<<<< HEAD
-function fadeOut(element) {
-    element.style.opacity = 1;
-
-    (function fade() {
-        element.style.opacity -= .1
-        if (element.style.opacity < 0) {
-            element.style.display = "none";
-        } else {
-            requestAnimationFrame(fade);
-        }
-    })();
-}
-
-function fadeIn(element, display) {
-    element.style.opacity = 0;
-    element.style.display = display || "block";
-
-    (function fade() {
-        let val = parseFloat(element.style.opacity) + 0.1;
-        if (val <= 1) {
-            element.style.opacity = val;
-            requestAnimationFrame(fade);
-        }
-    })();
-}
-
-=======
->>>>>>> d58b7fe9
 docReady(function() {
-  if (!EVALEX_TRUSTED) {
-    initPinBox();
-  }
-  // if we are in console mode, show the console.
-  if (CONSOLE_MODE && EVALEX) {
-    openShell(null, $('div.console div.inner').empty(), 0);
-  }
-  addEventListenersToElements(document.querySelectorAll('div.detail'),
-    'click', () => document.querySelectorAll('div.traceback')[0].scrollIntoView(false));
-  addConsoleIconToFrames(document.querySelectorAll('div.traceback div.frame'));
-  addToggleTraceTypesOnClick(document.querySelectorAll('h2.traceback'));
-  addInfoPrompt(document.querySelectorAll('span.nojavascript'));
-  plainTraceback(document.querySelectorAll('div.plain, textarea'));
+    if (!EVALEX_TRUSTED) {
+        initPinBox();
+    }
+    // if we are in console mode, show the console.
+    if (CONSOLE_MODE && EVALEX) {
+        openShell(null, $('div.console div.inner').empty(), 0);
+    }
+    addEventListenersToElements(document.querySelectorAll('div.detail'),
+        'click', () => document.querySelectorAll('div.traceback')[0].scrollIntoView(false));
+    addConsoleIconToFrames(document.querySelectorAll('div.traceback div.frame'));
+    addToggleTraceTypesOnClick(document.querySelectorAll('h2.traceback'));
+    addInfoPrompt(document.querySelectorAll('span.nojavascript'));
+    plainTraceback(document.querySelectorAll('div.plain, textarea'));
 });
 
 function initPinBox() {
@@ -275,10 +246,9 @@
         fetch(urlPath + '?' + paramString).then(res => {
             return res.text()
         }).then(data => {
-          const tmp = document.createElement('div');
+            const tmp = document.createElement('div');
             tmp.innerHTML = data;
             resolve(tmp);
-<<<<<<< HEAD
 
             // Handle expandable span for long list outputs.
             // Example to test: list(range(13))
@@ -301,16 +271,6 @@
                     expansionButton.classList.toggle('open');
                     return false;
                 });
-=======
-            $('span.extended', tmp).each(function() {
-                const hidden = $(this).wrap('<span>').hide();
-                hidden.parent().append($('<a href="#" class="toggle">&nbsp;&nbsp;</a>')
-                    .click(function() {
-                        hidden.toggle();
-                        $(this).toggleClass('open')
-                        return false;
-                    }));
->>>>>>> d58b7fe9
             });
 
             // Add expansion button at end of wrapper.
@@ -324,30 +284,30 @@
     });
 }
 
-function fadeOut(element){
-  element.style.opacity = 1;
-
-  (function fade() {
-    element.style.opacity -= .1
-    if (element.style.opacity < 0) {
-      element.style.display = "none";
-    } else {
-      requestAnimationFrame(fade);
-    }
-  })();
-}
-
-function fadeIn(element, display){
-  element.style.opacity = 0;
-  element.style.display = display || "block";
-
-  (function fade() {
-    let val = parseFloat(element.style.opacity) + 0.1;
-    if (val <= 1) {
-      element.style.opacity = val;
-      requestAnimationFrame(fade);
-    }
-  })();
+function fadeOut(element) {
+    element.style.opacity = 1;
+
+    (function fade() {
+        element.style.opacity -= .1
+        if (element.style.opacity < 0) {
+            element.style.display = "none";
+        } else {
+            requestAnimationFrame(fade);
+        }
+    })();
+}
+
+function fadeIn(element, display) {
+    element.style.opacity = 0;
+    element.style.display = display || "block";
+
+    (function fade() {
+        let val = parseFloat(element.style.opacity) + 0.1;
+        if (val <= 1) {
+            element.style.opacity = val;
+            requestAnimationFrame(fade);
+        }
+    })();
 }
 
 function docReady(fn) {
