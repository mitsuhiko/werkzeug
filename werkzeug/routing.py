--- conflicted
+++ resolved
@@ -1215,11 +1215,7 @@
                     self.subdomain and self.subdomain + '.' or '',
                     self.server_name,
                     self.script_name[:-1],
-<<<<<<< HEAD
-                    path_info.lstrip('/').encode(self.map.charset)
-=======
                     url_quote(path_info.lstrip('/'), self.map.charset)
->>>>>>> e80c266e
                 )))
             if rv is None:
                 continue
@@ -1237,11 +1233,7 @@
                             subdomain and subdomain + '.' or '',
                             self.server_name,
                             self.script_name[:-1],
-<<<<<<< HEAD
-                            path.lstrip('/').encode(self.map.charset)
-=======
                             url_quote(path.lstrip('/'), self.map.charset)
->>>>>>> e80c266e
                         )))
             if rule.redirect_to is not None:
                 if isinstance(rule.redirect_to, basestring):
