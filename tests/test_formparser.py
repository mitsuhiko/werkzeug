# -*- coding: utf-8 -*-
"""
    tests.formparser
    ~~~~~~~~~~~~~~~~

    Tests the form parsing facilities.

    :copyright: (c) 2014 by Armin Ronacher.
    :license: BSD, see LICENSE for more details.
"""
from __future__ import with_statement

import pytest

from io import BytesIO
from os.path import join, dirname

from tests import strict_eq

from werkzeug import formparser
from werkzeug.test import create_environ, Client
from werkzeug.wrappers import Request, Response
from werkzeug.exceptions import RequestEntityTooLarge
from werkzeug.datastructures import MultiDict
from werkzeug.formparser import parse_form_data,\
    default_stream_factory, FormDataParser


@Request.application
def form_data_consumer(request):
    result_object = request.args['object']
    if result_object == 'text':
        return Response(repr(request.form['text']))
    f = request.files[result_object]
    return Response(b'\n'.join((
        repr(f.filename).encode('ascii'),
        repr(f.name).encode('ascii'),
        repr(f.content_type).encode('ascii'),
        f.stream.read()
    )))


def get_contents(filename):
    with open(filename, 'rb') as f:
        return f.read()


class TestFormParser(object):

    def test_limiting(self):
        data = b'foo=Hello+World&bar=baz'
        req = Request.from_values(input_stream=BytesIO(data),
                                  content_length=len(data),
                                  content_type='application/x-www-form-urlencoded',
                                  method='POST')
        req.max_content_length = 400
        strict_eq(req.form['foo'], u'Hello World')

        req = Request.from_values(input_stream=BytesIO(data),
                                  content_length=len(data),
                                  content_type='application/x-www-form-urlencoded',
                                  method='POST')
        req.max_form_memory_size = 7
        pytest.raises(RequestEntityTooLarge, lambda: req.form['foo'])

        req = Request.from_values(input_stream=BytesIO(data),
                                  content_length=len(data),
                                  content_type='application/x-www-form-urlencoded',
                                  method='POST')
        req.max_form_memory_size = 400
        strict_eq(req.form['foo'], u'Hello World')

        data = (b'--foo\r\nContent-Disposition: form-field; name=foo\r\n\r\n'
                b'Hello World\r\n'
                b'--foo\r\nContent-Disposition: form-field; name=bar\r\n\r\n'
                b'bar=baz\r\n--foo--')
        req = Request.from_values(input_stream=BytesIO(data),
                                  content_length=len(data),
                                  content_type='multipart/form-data; boundary=foo',
                                  method='POST')
        req.max_content_length = 4
        pytest.raises(RequestEntityTooLarge, lambda: req.form['foo'])

        req = Request.from_values(input_stream=BytesIO(data),
                                  content_length=len(data),
                                  content_type='multipart/form-data; boundary=foo',
                                  method='POST')
        req.max_content_length = 400
        strict_eq(req.form['foo'], u'Hello World')

        req = Request.from_values(input_stream=BytesIO(data),
                                  content_length=len(data),
                                  content_type='multipart/form-data; boundary=foo',
                                  method='POST')
        req.max_form_memory_size = 7
        pytest.raises(RequestEntityTooLarge, lambda: req.form['foo'])

        req = Request.from_values(input_stream=BytesIO(data),
                                  content_length=len(data),
                                  content_type='multipart/form-data; boundary=foo',
                                  method='POST')
        req.max_form_memory_size = 400
        strict_eq(req.form['foo'], u'Hello World')

    def test_missing_multipart_boundary(self):
        data = (b'--foo\r\nContent-Disposition: form-field; name=foo\r\n\r\n'
                b'Hello World\r\n'
                b'--foo\r\nContent-Disposition: form-field; name=bar\r\n\r\n'
                b'bar=baz\r\n--foo--')
        req = Request.from_values(input_stream=BytesIO(data),
                                  content_length=len(data),
                                  content_type='multipart/form-data',
                                  method='POST')
        assert req.form == {}

    def test_parse_form_data_put_without_content(self):
        # A PUT without a Content-Type header returns empty data

        # Both rfc1945 and rfc2616 (1.0 and 1.1) say "Any HTTP/[1.0/1.1] message
        # containing an entity-body SHOULD include a Content-Type header field
        # defining the media type of that body."  In the case where either
        # headers are omitted, parse_form_data should still work.
        env = create_environ('/foo', 'http://example.org/', method='PUT')
        del env['CONTENT_TYPE']
        del env['CONTENT_LENGTH']

        stream, form, files = formparser.parse_form_data(env)
        strict_eq(stream.read(), b'')
        strict_eq(len(form), 0)
        strict_eq(len(files), 0)

    def test_parse_form_data_get_without_content(self):
        env = create_environ('/foo', 'http://example.org/', method='GET')
        del env['CONTENT_TYPE']
        del env['CONTENT_LENGTH']

        stream, form, files = formparser.parse_form_data(env)
        strict_eq(stream.read(), b'')
        strict_eq(len(form), 0)
        strict_eq(len(files), 0)

<<<<<<< HEAD
    @pytest.mark.parametrize('size,expected', [
        (-1, BytesIO),
        (0, BytesIO),
        (1024 * 500, BytesIO),
        (1024 * 501, file),
        (10000000000000, file),
    ])
    def test_default_stream_factory(self, size, expected):
        print expected

        print type(default_stream_factory(size, '', ''))
        assert isinstance(default_stream_factory(size, '', ''), expected)

=======
>>>>>>> 1098cbdb
    def test_large_file(self):
        data = b'x' * (1024 * 600)
        req = Request.from_values(data={'foo': (BytesIO(data), 'test.txt')},
                                  method='POST')
        # make sure we have a real file here, because we expect to be
        # on the disk.  > 1024 * 500
        assert hasattr(req.files['foo'].stream, u'fileno')
        # close file to prevent fds from leaking
        req.files['foo'].close()

    def test_streaming_parse(self):
        data = b'x' * (1024 * 600)

        class StreamMPP(formparser.MultiPartParser):

            def parse(self, file, boundary, content_length):
                i = iter(self.parse_lines(file, boundary, content_length,
                                          cap_at_buffer=False))
                one = next(i)
                two = next(i)
                return self.cls(()), {'one': one, 'two': two}

        class StreamFDP(formparser.FormDataParser):

            def _sf_parse_multipart(self, stream, mimetype,
                                    content_length, options):
                form, files = StreamMPP(
                    self.stream_factory, self.charset, self.errors,
                    max_form_memory_size=self.max_form_memory_size,
                    cls=self.cls).parse(stream, options.get('boundary').encode('ascii'),
                                        content_length)
                return stream, form, files
            parse_functions = {}
            parse_functions.update(formparser.FormDataParser.parse_functions)
            parse_functions['multipart/form-data'] = _sf_parse_multipart

        class StreamReq(Request):
            form_data_parser_class = StreamFDP
        req = StreamReq.from_values(data={'foo': (BytesIO(data), 'test.txt')},
                                    method='POST')
        strict_eq('begin_file', req.files['one'][0])
        strict_eq(('foo', 'test.txt'), req.files['one'][1][1:])
        strict_eq('cont', req.files['two'][0])
        strict_eq(data, req.files['two'][1])

    def test_parse_bad_content_type(self):
        parser = FormDataParser()
        assert parser.parse('', 'bad-mime-type', 0) == \
            ('', MultiDict([]), MultiDict([]))

    def test_parse_from_environ(self):
        parser = FormDataParser()
        stream, _, _ = parser.parse_from_environ({'wsgi.input': ''})
        assert stream is not None


class TestMultiPart(object):

    def test_basic(self):
        resources = join(dirname(__file__), 'multipart')
        client = Client(form_data_consumer, Response)

        repository = [
            ('firefox3-2png1txt', '---------------------------186454651713519341951581030105', [
                (u'anchor.png', 'file1', 'image/png', 'file1.png'),
                (u'application_edit.png', 'file2', 'image/png', 'file2.png')
            ], u'example text'),
            ('firefox3-2pnglongtext', '---------------------------14904044739787191031754711748', [
                (u'accept.png', 'file1', 'image/png', 'file1.png'),
                (u'add.png', 'file2', 'image/png', 'file2.png')
            ], u'--long text\r\n--with boundary\r\n--lookalikes--'),
            ('opera8-2png1txt', '----------zEO9jQKmLc2Cq88c23Dx19', [
                (u'arrow_branch.png', 'file1', 'image/png', 'file1.png'),
                (u'award_star_bronze_1.png', 'file2', 'image/png', 'file2.png')
            ], u'blafasel öäü'),
            ('webkit3-2png1txt', '----WebKitFormBoundaryjdSFhcARk8fyGNy6', [
                (u'gtk-apply.png', 'file1', 'image/png', 'file1.png'),
                (u'gtk-no.png', 'file2', 'image/png', 'file2.png')
            ], u'this is another text with ümläüts'),
            ('ie6-2png1txt', '---------------------------7d91b03a20128', [
                (u'file1.png', 'file1', 'image/x-png', 'file1.png'),
                (u'file2.png', 'file2', 'image/x-png', 'file2.png')
            ], u'ie6 sucks :-/')
        ]

        for name, boundary, files, text in repository:
            folder = join(resources, name)
            data = get_contents(join(folder, 'request.txt'))
            for filename, field, content_type, fsname in files:
                response = client.post(
                    '/?object=' + field,
                    data=data,
                    content_type='multipart/form-data; boundary="%s"' % boundary,
                    content_length=len(data))
                lines = response.get_data().split(b'\n', 3)
                strict_eq(lines[0], repr(filename).encode('ascii'))
                strict_eq(lines[1], repr(field).encode('ascii'))
                strict_eq(lines[2], repr(content_type).encode('ascii'))
                strict_eq(lines[3], get_contents(join(folder, fsname)))
            response = client.post(
                '/?object=text',
                data=data,
                content_type='multipart/form-data; boundary="%s"' % boundary,
                content_length=len(data))
            strict_eq(response.get_data(), repr(text).encode('utf-8'))

    def test_ie7_unc_path(self):
        client = Client(form_data_consumer, Response)
        data_file = join(dirname(__file__), 'multipart', 'ie7_full_path_request.txt')
        data = get_contents(data_file)
        boundary = '---------------------------7da36d1b4a0164'
        response = client.post(
            '/?object=cb_file_upload_multiple',
            data=data,
            content_type='multipart/form-data; boundary="%s"' % boundary,
            content_length=len(data))
        lines = response.get_data().split(b'\n', 3)
        strict_eq(lines[0],
                  repr(u'Sellersburg Town Council Meeting 02-22-2010doc.doc').encode('ascii'))

    def test_end_of_file(self):
        # This test looks innocent but it was actually timeing out in
        # the Werkzeug 0.5 release version (#394)
        data = (
            b'--foo\r\n'
            b'Content-Disposition: form-data; name="test"; filename="test.txt"\r\n'
            b'Content-Type: text/plain\r\n\r\n'
            b'file contents and no end'
        )
        data = Request.from_values(input_stream=BytesIO(data),
                                   content_length=len(data),
                                   content_type='multipart/form-data; boundary=foo',
                                   method='POST')
        assert not data.files
        assert not data.form

    def test_broken(self):
        data = (
            '--foo\r\n'
            'Content-Disposition: form-data; name="test"; filename="test.txt"\r\n'
            'Content-Transfer-Encoding: base64\r\n'
            'Content-Type: text/plain\r\n\r\n'
            'broken base 64'
            '--foo--'
        )
        _, form, files = formparser.parse_form_data(create_environ(
            data=data, method='POST', content_type='multipart/form-data; boundary=foo'
        ))
        assert not files
        assert not form

        pytest.raises(ValueError, formparser.parse_form_data,
                      create_environ(data=data, method='POST',
                                     content_type='multipart/form-data; boundary=foo'),
                      silent=False)

    def test_file_no_content_type(self):
        data = (
            b'--foo\r\n'
            b'Content-Disposition: form-data; name="test"; filename="test.txt"\r\n\r\n'
            b'file contents\r\n--foo--'
        )
        data = Request.from_values(input_stream=BytesIO(data),
                                   content_length=len(data),
                                   content_type='multipart/form-data; boundary=foo',
                                   method='POST')
        assert data.files['test'].filename == 'test.txt'
        strict_eq(data.files['test'].read(), b'file contents')

    def test_extra_newline(self):
        # this test looks innocent but it was actually timeing out in
        # the Werkzeug 0.5 release version (#394)
        data = (
            b'\r\n\r\n--foo\r\n'
            b'Content-Disposition: form-data; name="foo"\r\n\r\n'
            b'a string\r\n'
            b'--foo--'
        )
        data = Request.from_values(input_stream=BytesIO(data),
                                   content_length=len(data),
                                   content_type='multipart/form-data; boundary=foo',
                                   method='POST')
        assert not data.files
        strict_eq(data.form['foo'], u'a string')

    def test_headers(self):
        data = (b'--foo\r\n'
                b'Content-Disposition: form-data; name="foo"; filename="foo.txt"\r\n'
                b'X-Custom-Header: blah\r\n'
                b'Content-Type: text/plain; charset=utf-8\r\n\r\n'
                b'file contents, just the contents\r\n'
                b'--foo--')
        req = Request.from_values(input_stream=BytesIO(data),
                                  content_length=len(data),
                                  content_type='multipart/form-data; boundary=foo',
                                  method='POST')
        foo = req.files['foo']
        strict_eq(foo.mimetype, 'text/plain')
        strict_eq(foo.mimetype_params, {'charset': 'utf-8'})
        strict_eq(foo.headers['content-type'], foo.content_type)
        strict_eq(foo.content_type, 'text/plain; charset=utf-8')
        strict_eq(foo.headers['x-custom-header'], 'blah')

    def test_nonstandard_line_endings(self):
        for nl in b'\n', b'\r', b'\r\n':
            data = nl.join((
                b'--foo',
                b'Content-Disposition: form-data; name=foo',
                b'',
                b'this is just bar',
                b'--foo',
                b'Content-Disposition: form-data; name=bar',
                b'',
                b'blafasel',
                b'--foo--'
            ))
            req = Request.from_values(input_stream=BytesIO(data),
                                      content_length=len(data),
                                      content_type='multipart/form-data; '
                                      'boundary=foo', method='POST')
            strict_eq(req.form['foo'], u'this is just bar')
            strict_eq(req.form['bar'], u'blafasel')

    def test_failures(self):
        def parse_multipart(stream, boundary, content_length):
            parser = formparser.MultiPartParser(content_length)
            return parser.parse(stream, boundary, content_length)
        pytest.raises(ValueError, parse_multipart, BytesIO(), b'broken  ', 0)

        data = b'--foo\r\n\r\nHello World\r\n--foo--'
        pytest.raises(ValueError, parse_multipart, BytesIO(data), b'foo', len(data))

        data = b'--foo\r\nContent-Disposition: form-field; name=foo\r\n' \
               b'Content-Transfer-Encoding: base64\r\n\r\nHello World\r\n--foo--'
        pytest.raises(ValueError, parse_multipart, BytesIO(data), b'foo', len(data))

        data = b'--foo\r\nContent-Disposition: form-field; name=foo\r\n\r\nHello World\r\n'
        pytest.raises(ValueError, parse_multipart, BytesIO(data), b'foo', len(data))

        x = formparser.parse_multipart_headers(['foo: bar\r\n', ' x test\r\n'])
        strict_eq(x['foo'], 'bar\n x test')
        pytest.raises(ValueError, formparser.parse_multipart_headers,
                      ['foo: bar\r\n', ' x test'])

    def test_bad_newline_bad_newline_assumption(self):
        class ISORequest(Request):
            charset = 'latin1'
        contents = b'U2vlbmUgbORu'
        data = b'--foo\r\nContent-Disposition: form-data; name="test"\r\n' \
               b'Content-Transfer-Encoding: base64\r\n\r\n' + \
               contents + b'\r\n--foo--'
        req = ISORequest.from_values(input_stream=BytesIO(data),
                                     content_length=len(data),
                                     content_type='multipart/form-data; boundary=foo',
                                     method='POST')
        strict_eq(req.form['test'], u'Sk\xe5ne l\xe4n')

    def test_empty_multipart(self):
        environ = {}
        data = b'--boundary--'
        environ['REQUEST_METHOD'] = 'POST'
        environ['CONTENT_TYPE'] = 'multipart/form-data; boundary=boundary'
        environ['CONTENT_LENGTH'] = str(len(data))
        environ['wsgi.input'] = BytesIO(data)
        stream, form, files = parse_form_data(environ, silent=False)
        rv = stream.read()
        assert rv == b''
        assert form == MultiDict()
        assert files == MultiDict()


class TestMultiPartParser(object):

    def test_constructor_not_pass_stream_factory_and_cls(self):
        parser = formparser.MultiPartParser()

        assert parser.stream_factory is formparser.default_stream_factory
        assert parser.cls is MultiDict

    def test_constructor_pass_stream_factory_and_cls(self):
        def stream_factory():
            pass

        parser = formparser.MultiPartParser(stream_factory=stream_factory, cls=dict)

        assert parser.stream_factory is stream_factory
        assert parser.cls is dict


class TestInternalFunctions(object):

    def test_line_parser(self):
        assert formparser._line_parse('foo') == ('foo', False)
        assert formparser._line_parse('foo\r\n') == ('foo', True)
        assert formparser._line_parse('foo\r') == ('foo', True)
        assert formparser._line_parse('foo\n') == ('foo', True)

    def test_find_terminator(self):
        lineiter = iter(b'\n\n\nfoo\nbar\nbaz'.splitlines(True))
        find_terminator = formparser.MultiPartParser()._find_terminator
        line = find_terminator(lineiter)
        assert line == b'foo'
        assert list(lineiter) == [b'bar\n', b'baz']
        assert find_terminator([]) == b''
        assert find_terminator([b'']) == b''<|MERGE_RESOLUTION|>--- conflicted
+++ resolved
@@ -139,22 +139,6 @@
         strict_eq(len(form), 0)
         strict_eq(len(files), 0)
 
-<<<<<<< HEAD
-    @pytest.mark.parametrize('size,expected', [
-        (-1, BytesIO),
-        (0, BytesIO),
-        (1024 * 500, BytesIO),
-        (1024 * 501, file),
-        (10000000000000, file),
-    ])
-    def test_default_stream_factory(self, size, expected):
-        print expected
-
-        print type(default_stream_factory(size, '', ''))
-        assert isinstance(default_stream_factory(size, '', ''), expected)
-
-=======
->>>>>>> 1098cbdb
     def test_large_file(self):
         data = b'x' * (1024 * 600)
         req = Request.from_values(data={'foo': (BytesIO(data), 'test.txt')},
