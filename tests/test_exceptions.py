--- conflicted
+++ resolved
@@ -111,14 +111,12 @@
     h = dict(exc.get_headers({}))
     assert h["WWW-Authenticate"] == ", ".join((str(digest), str(basic)))
 
-<<<<<<< HEAD
+    exc = exceptions.Unauthorized()
+    h = dict(exc.get_headers({}))
+    assert "WWW-Authenticate" not in h
+
 
 def test_response_header_content_type_should_contain_charset():
     exc = exceptions.HTTPException("An error message")
     h = exc.get_response({})
-    assert h.headers["Content-Type"] == "text/html; charset=utf-8"
-=======
-    exc = exceptions.Unauthorized()
-    h = dict(exc.get_headers({}))
-    assert "WWW-Authenticate" not in h
->>>>>>> c73923c8
+    assert h.headers["Content-Type"] == "text/html; charset=utf-8"