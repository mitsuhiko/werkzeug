--- conflicted
+++ resolved
@@ -1,6 +1,5 @@
 .. currentmodule:: werkzeug
 
-<<<<<<< HEAD
 Version 3.0.1
 -------------
 
@@ -22,15 +21,6 @@
     passed to `ProfilerMiddleware`'s `filename_format` function. It contains
     the ``elapsed`` and ``time`` values for the profiled request. :issue:`2775`
 -   Explicitly marked the PathConverter as non path isolating. :pr:`2784`
-
-
-Version 2.3.8
-=======
-Version 2.3.9
->>>>>>> 7c45078c
--------------
-
-Unreleased
 
 
 Version 2.3.8
