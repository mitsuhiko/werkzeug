.. currentmodule:: werkzeug

<<<<<<< HEAD
Version 3.1.0
=======
Version 3.0.5
>>>>>>> 5661b960
-------------

Unreleased

<<<<<<< HEAD
-  Support Cookie CHIPS (Partitioned Cookies). :issue:`2797`
-   ``CacheControl.no_transform`` is a boolean when present. ``min_fresh`` is
    ``None`` when not present. Added the ``must_understand`` attribute. Fixed
    some typing issues on cache control. :issue:`2881`
=======
-   The Watchdog reloader ignores file closed no write events. :issue:`2945`
-   Logging works with client addresses containing an IPv6 scope :issue:`2952`
-   Ignore invalid authorization parameters. :issue:`2955`
-   Improve type annotation fore ``SharedDataMiddleware``. :issue:`2958`
>>>>>>> 5661b960


Version 3.0.4
-------------

Released 2024-08-21

-   Restore behavior where parsing `multipart/x-www-form-urlencoded` data with
    invalid UTF-8 bytes in the body results in no form data parsed rather than a
    413 error. :issue:`2930`
-   Improve ``parse_options_header`` performance when parsing unterminated
    quoted string values. :issue:`2904`
-   Debugger pin auth is synchronized across threads/processes when tracking
    failed entries. :issue:`2916`
-   Dev server handles unexpected `SSLEOFError` due to issue in Python < 3.13.
    :issue:`2926`
-   Debugger pin auth works when the URL already contains a query string.
    :issue:`2918`


Version 3.0.3
-------------

Released 2024-05-05

-   Only allow ``localhost``, ``.localhost``, ``127.0.0.1``, or the specified
    hostname when running the dev server, to make debugger requests. Additional
    hosts can be added by using the debugger middleware directly. The debugger
    UI makes requests using the full URL rather than only the path.
    :ghsa:`2g68-c3qc-8985`
-   Make reloader more robust when ``""`` is in ``sys.path``. :pr:`2823`
-   Better TLS cert format with ``adhoc`` dev certs. :pr:`2891`
-   Inform Python < 3.12 how to handle ``itms-services`` URIs correctly, rather
    than using an overly-broad workaround in Werkzeug that caused some redirect
    URIs to be passed on without encoding. :issue:`2828`
-   Type annotation for ``Rule.endpoint`` and other uses of ``endpoint`` is
    ``Any``. :issue:`2836`
-   Make reloader more robust when ``""`` is in ``sys.path``. :pr:`2823`


Version 3.0.2
-------------

Released 2024-04-01

-   Ensure setting ``merge_slashes`` to ``False`` results in ``NotFound`` for
    repeated-slash requests against single slash routes. :issue:`2834`
-   Fix handling of ``TypeError`` in ``TypeConversionDict.get()`` to match
    ``ValueError``. :issue:`2843`
-   Fix ``response_wrapper`` type check in test client. :issue:`2831`
-   Make the return type of ``MultiPartParser.parse`` more precise.
    :issue:`2840`
-   Raise an error if converter arguments cannot be parsed. :issue:`2822`


Version 3.0.1
-------------

Released 2023-10-24

-   Fix slow multipart parsing for large parts potentially enabling DoS attacks.


Version 3.0.0
-------------

Released 2023-09-30

-   Remove previously deprecated code. :pr:`2768`
-   Deprecate the ``__version__`` attribute. Use feature detection, or
    ``importlib.metadata.version("werkzeug")``, instead. :issue:`2770`
-   ``generate_password_hash`` uses scrypt by default. :issue:`2769`
-   Add the ``"werkzeug.profiler"`` item to the  WSGI ``environ`` dictionary
    passed to `ProfilerMiddleware`'s `filename_format` function. It contains
    the ``elapsed`` and ``time`` values for the profiled request. :issue:`2775`
-   Explicitly marked the PathConverter as non path isolating. :pr:`2784`


Version 2.3.8
-------------

Released 2023-11-08

-   Fix slow multipart parsing for large parts potentially enabling DoS
    attacks.


Version 2.3.7
-------------

Released 2023-08-14

-   Use ``flit_core`` instead of ``setuptools`` as build backend.
-   Fix parsing of multipart bodies. :issue:`2734`
-   Adjust index of last newline in data start. :issue:`2761`
-   Parsing ints from header values strips spacing first. :issue:`2734`
-   Fix empty file streaming when testing. :issue:`2740`
-   Clearer error message when URL rule does not start with slash. :pr:`2750`
-   ``Accept`` ``q`` value can be a float without a decimal part. :issue:`2751`


Version 2.3.6
-------------

Released 2023-06-08

-   ``FileStorage.content_length`` does not fail if the form data did not provide a
    value. :issue:`2726`


Version 2.3.5
-------------

Released 2023-06-07

-   Python 3.12 compatibility. :issue:`2704`
-   Fix handling of invalid base64 values in ``Authorization.from_header``. :issue:`2717`
-   The debugger escapes the exception message in the page title. :pr:`2719`
-   When binding ``routing.Map``, a long IDNA ``server_name`` with a port does not fail
    encoding. :issue:`2700`
-   ``iri_to_uri`` shows a deprecation warning instead of an error when passing bytes.
    :issue:`2708`
-   When parsing numbers in HTTP request headers such as ``Content-Length``, only ASCII
    digits are accepted rather than any format that Python's ``int`` and ``float``
    accept. :issue:`2716`


Version 2.3.4
-------------

Released 2023-05-08

-   ``Authorization.from_header`` and ``WWWAuthenticate.from_header`` detects tokens
    that end with base64 padding (``=``). :issue:`2685`
-   Remove usage of ``warnings.catch_warnings``. :issue:`2690`
-   Remove ``max_form_parts`` restriction from standard form data parsing and only use
    if for multipart content. :pr:`2694`
-   ``Response`` will avoid converting the ``Location`` header in some cases to preserve
    invalid URL schemes like ``itms-services``. :issue:`2691`


Version 2.3.3
-------------

Released 2023-05-01

-   Fix parsing of large multipart bodies. Remove invalid leading newline, and restore
    parsing speed. :issue:`2658, 2675`
-   The cookie ``Path`` attribute is set to ``/`` by default again, to prevent clients
    from falling back to RFC 6265's ``default-path`` behavior. :issue:`2672, 2679`


Version 2.3.2
-------------

Released 2023-04-28

-   Parse the cookie ``Expires`` attribute correctly in the test client. :issue:`2669`
-   ``max_content_length`` can only be enforced on streaming requests if the server
    sets ``wsgi.input_terminated``. :issue:`2668`


Version 2.3.1
-------------

Released 2023-04-27

-   Percent-encode plus (+) when building URLs and in test requests. :issue:`2657`
-   Cookie values don't quote characters defined in RFC 6265. :issue:`2659`
-   Include ``pyi`` files for ``datastructures`` type annotations. :issue:`2660`
-   ``Authorization`` and ``WWWAuthenticate`` objects can be compared for equality.
    :issue:`2665`


Version 2.3.0
-------------

Released 2023-04-25

-   Drop support for Python 3.7. :pr:`2648`
-   Remove previously deprecated code. :pr:`2592`
-   Passing bytes where strings are expected is deprecated, as well as the ``charset``
    and ``errors`` parameters in many places. Anywhere that was annotated, documented,
    or tested to accept bytes shows a warning. Removing this artifact of the transition
    from Python 2 to 3 removes a significant amount of overhead in instance checks and
    encoding cycles. In general, always work with UTF-8, the modern HTML, URL, and HTTP
    standards all strongly recommend this. :issue:`2602`
-   Deprecate the ``werkzeug.urls`` module, except for the ``uri_to_iri`` and
    ``iri_to_uri`` functions. Use the ``urllib.parse`` library instead. :issue:`2600`
-   Update which characters are considered safe when using percent encoding in URLs,
    based on the WhatWG URL Standard. :issue:`2601`
-   Update which characters are considered safe when using percent encoding for Unicode
    filenames in downloads. :issue:`2598`
-   Deprecate the ``safe_conversion`` parameter of ``iri_to_uri``. The ``Location``
    header is converted to IRI using the same process as everywhere else. :issue:`2609`
-   Deprecate ``werkzeug.wsgi.make_line_iter`` and ``make_chunk_iter``. :pr:`2613`
-   Use modern packaging metadata with ``pyproject.toml`` instead of ``setup.cfg``.
    :pr:`2574`
-   ``Request.get_json()`` will raise a ``415 Unsupported Media Type`` error if the
    ``Content-Type`` header is not ``application/json``, instead of a generic 400.
    :issue:`2550`
-   A URL converter's ``part_isolating`` defaults to ``False`` if its ``regex`` contains
    a ``/``. :issue:`2582`
-   A custom converter's regex can have capturing groups without breaking the router.
    :pr:`2596`
-   The reloader can pick up arguments to ``python`` like ``-X dev``, and does not
    require heuristics to determine how to reload the command. Only available
    on Python >= 3.10. :issue:`2589`
-   The Watchdog reloader ignores file opened events. Bump the minimum version of
    Watchdog to 2.3.0. :issue:`2603`
-   When using a Unix socket for the development server, the path can start with a dot.
    :issue:`2595`
-   Increase default work factor for PBKDF2 to 600,000 iterations. :issue:`2611`
-   ``parse_options_header`` is 2-3 times faster. It conforms to :rfc:`9110`, some
    invalid parts that were previously accepted are now ignored. :issue:`1628`
-   The ``is_filename`` parameter to ``unquote_header_value`` is deprecated. :pr:`2614`
-   Deprecate the ``extra_chars`` parameter and passing bytes to ``quote_header_value``,
    the ``allow_token`` parameter to ``dump_header``, and the ``cls`` parameter and
    passing bytes to ``parse_dict_header``. :pr:`2618`
-   Improve ``parse_accept_header`` implementation. Parse according to :rfc:`9110`.
    Discard items with invalid ``q`` values. :issue:`1623`
-   ``quote_header_value`` quotes the empty string. :pr:`2618`
-   ``dump_options_header`` skips ``None`` values rather than using a bare key.
    :pr:`2618`
-   ``dump_header`` and ``dump_options_header`` will not quote a value if the key ends
    with an asterisk ``*``.
-   ``parse_dict_header`` will decode values with charsets. :pr:`2618`
-   Refactor the ``Authorization`` and ``WWWAuthenticate`` header data structures.
    :issue:`1769`, :pr:`2619`

    -   Both classes have ``type``, ``parameters``, and ``token`` attributes. The
        ``token`` attribute supports auth schemes that use a single opaque token rather
        than ``key=value`` parameters, such as ``Bearer``.
    -   Neither class is a ``dict`` anymore, although they still implement getting,
        setting, and deleting ``auth[key]`` and ``auth.key`` syntax, as well as
        ``auth.get(key)`` and ``key in auth``.
    -   Both classes have a ``from_header`` class method. ``parse_authorization_header``
        and ``parse_www_authenticate_header`` are deprecated.
    -   The methods ``WWWAuthenticate.set_basic`` and ``set_digest`` are deprecated.
        Instead, an instance should be created and assigned to
        ``response.www_authenticate``.
    -   A list of instances can be assigned to ``response.www_authenticate`` to set
        multiple header values. However, accessing the property only returns the first
        instance.

-   Refactor ``parse_cookie`` and ``dump_cookie``. :pr:`2637`

    -   ``parse_cookie`` is up to 40% faster, ``dump_cookie`` is up to 60% faster.
    -   Passing bytes to ``parse_cookie`` and ``dump_cookie`` is deprecated. The
        ``dump_cookie`` ``charset`` parameter is deprecated.
    -   ``dump_cookie`` allows ``domain`` values that do not include a dot ``.``, and
        strips off a leading dot.
    -   ``dump_cookie`` does not set ``path="/"`` unnecessarily by default.

-   Refactor the test client cookie implementation. :issue:`1060, 1680`

    -   The ``cookie_jar`` attribute is deprecated. ``http.cookiejar`` is no longer used
        for storage.
    -   Domain and path matching is used when sending cookies in requests. The
        ``domain`` and ``path`` parameters default to ``localhost`` and ``/``.
    -   Added a ``get_cookie`` method to inspect cookies.
    -   Cookies have ``decoded_key`` and ``decoded_value`` attributes to match what the
        app sees rather than the encoded values a client would see.
    -   The first positional ``server_name`` parameter to ``set_cookie`` and
        ``delete_cookie`` is deprecated. Use the ``domain`` parameter instead.
    -   Other parameters to ``delete_cookie`` besides ``domain``, ``path``, and
        ``value`` are deprecated.

-   If ``request.max_content_length`` is set, it is checked immediately when accessing
    the stream, and while reading from the stream in general, rather than only during
    form parsing. :issue:`1513`
-   The development server, which must not be used in production, will exhaust the
    request stream up to 10GB or 1000 reads. This allows clients to see a 413 error if
    ``max_content_length`` is exceeded, instead of a "connection reset" failure.
    :pr:`2620`
-   The development server discards header keys that contain underscores ``_``, as they
    are ambiguous with dashes ``-`` in WSGI. :pr:`2622`
-   ``secure_filename`` looks for more Windows reserved file names. :pr:`2623`
-   Update type annotation for ``best_match`` to make ``default`` parameter clearer.
    :issue:`2625`
-   Multipart parser handles empty fields correctly. :issue:`2632`
-   The ``Map`` ``charset`` parameter and ``Request.url_charset`` property are
    deprecated. Percent encoding in URLs must always represent UTF-8 bytes. Invalid
    bytes are left percent encoded rather than replaced. :issue:`2602`
-   The ``Request.charset``, ``Request.encoding_errors``, ``Response.charset``, and
    ``Client.charset`` attributes are deprecated. Request and response data must always
    use UTF-8. :issue:`2602`
-   Header values that have charset information only allow ASCII, UTF-8, and ISO-8859-1.
    :pr:`2614, 2641`
-   Update type annotation for ``ProfilerMiddleware`` ``stream`` parameter.
    :issue:`2642`
-   Use postponed evaluation of annotations. :pr:`2644`
-   The development server escapes ASCII control characters in decoded URLs before
    logging the request to the terminal. :pr:`2652`
-   The ``FormDataParser`` ``parse_functions`` attribute and ``get_parse_func`` method,
    and the invalid ``application/x-url-encoded`` content type, are deprecated.
    :pr:`2653`
-   ``generate_password_hash`` supports scrypt. Plain hash methods are deprecated, only
    scrypt and pbkdf2 are supported. :issue:`2654`


Version 2.2.3
-------------

Released 2023-02-14

-   Ensure that URL rules using path converters will redirect with strict slashes when
    the trailing slash is missing. :issue:`2533`
-   Type signature for ``get_json`` specifies that return type is not optional when
    ``silent=False``. :issue:`2508`
-   ``parse_content_range_header`` returns ``None`` for a value like ``bytes */-1``
    where the length is invalid, instead of raising an ``AssertionError``. :issue:`2531`
-   Address remaining ``ResourceWarning`` related to the socket used by ``run_simple``.
    Remove ``prepare_socket``, which now happens when creating the server. :issue:`2421`
-   Update pre-existing headers for ``multipart/form-data`` requests with the test
    client. :issue:`2549`
-   Fix handling of header extended parameters such that they are no longer quoted.
    :issue:`2529`
-   ``LimitedStream.read`` works correctly when wrapping a stream that may not return
    the requested size in one ``read`` call. :issue:`2558`
-   A cookie header that starts with ``=`` is treated as an empty key and discarded,
    rather than stripping the leading ``==``.
-   Specify a maximum number of multipart parts, default 1000, after which a
    ``RequestEntityTooLarge`` exception is raised on parsing. This mitigates a DoS
    attack where a larger number of form/file parts would result in disproportionate
    resource use.



Version 2.2.2
-------------

Released 2022-08-08

-   Fix router to restore the 2.1 ``strict_slashes == False`` behaviour
    whereby leaf-requests match branch rules and vice
    versa. :pr:`2489`
-   Fix router to identify invalid rules rather than hang parsing them,
    and to correctly parse ``/`` within converter arguments. :pr:`2489`
-   Update subpackage imports in :mod:`werkzeug.routing` to use the
    ``import as`` syntax for explicitly re-exporting public attributes.
    :pr:`2493`
-   Parsing of some invalid header characters is more robust. :pr:`2494`
-   When starting the development server, a warning not to use it in a
    production deployment is always shown. :issue:`2480`
-   ``LocalProxy.__wrapped__`` is always set to the wrapped object when
    the proxy is unbound, fixing an issue in doctest that would cause it
    to fail. :issue:`2485`
-   Address one ``ResourceWarning`` related to the socket used by
    ``run_simple``. :issue:`2421`



Version 2.2.1
-------------

Released 2022-07-27

-   Fix router so that ``/path/`` will match a rule ``/path`` if strict
    slashes mode is disabled for the rule. :issue:`2467`
-   Fix router so that partial part matches are not allowed
    i.e. ``/2df`` does not match ``/<int>``. :pr:`2470`
-   Fix router static part weighting, so that simpler routes are matched
    before more complex ones. :issue:`2471`
-   Restore ``ValidationError`` to be importable from
    ``werkzeug.routing``. :issue:`2465`


Version 2.2.0
-------------

Released 2022-07-23

-   Deprecated ``get_script_name``, ``get_query_string``,
    ``peek_path_info``, ``pop_path_info``, and
    ``extract_path_info``. :pr:`2461`
-   Remove previously deprecated code. :pr:`2461`
-   Add MarkupSafe as a dependency and use it to escape values when
    rendering HTML. :issue:`2419`
-   Added the ``werkzeug.debug.preserve_context`` mechanism for
    restoring context-local data for a request when running code in the
    debug console. :pr:`2439`
-   Fix compatibility with Python 3.11 by ensuring that ``end_lineno``
    and ``end_col_offset`` are present on AST nodes. :issue:`2425`
-   Add a new faster URL matching router based on a state machine. If a custom converter
    needs to match a ``/`` it must set the class variable ``part_isolating = False``.
    :pr:`2433`
-   Fix branch leaf path masking branch paths when strict-slashes is
    disabled. :issue:`1074`
-   Names within options headers are always converted to lowercase. This
    matches :rfc:`6266` that the case is not relevant. :issue:`2442`
-   ``AnyConverter`` validates the value passed for it when building
    URLs. :issue:`2388`
-   The debugger shows enhanced error locations in tracebacks in Python
    3.11. :issue:`2407`
-   Added Sans-IO ``is_resource_modified`` and ``parse_cookie`` functions
    based on WSGI versions. :issue:`2408`
-   Added Sans-IO ``get_content_length`` function. :pr:`2415`
-   Don't assume a mimetype for test responses. :issue:`2450`
-   Type checking ``FileStorage`` accepts ``os.PathLike``. :pr:`2418`


Version 2.1.2
-------------

Released 2022-04-28

-   The development server does not set ``Transfer-Encoding: chunked``
    for 1xx, 204, 304, and HEAD responses. :issue:`2375`
-   Response HTML for exceptions and redirects starts with
    ``<!doctype html>`` and ``<html lang=en>``. :issue:`2390`
-   Fix ability to set some ``cache_control`` attributes to ``False``.
    :issue:`2379`
-   Disable ``keep-alive`` connections in the development server, which
    are not supported sufficiently by Python's ``http.server``.
    :issue:`2397`


Version 2.1.1
-------------

Released 2022-04-01

-   ``ResponseCacheControl.s_maxage`` converts its value to an int, like
    ``max_age``. :issue:`2364`


Version 2.1.0
-------------

Released 2022-03-28

-   Drop support for Python 3.6. :pr:`2277`
-   Using gevent or eventlet requires greenlet>=1.0 or PyPy>=7.3.7.
    ``werkzeug.locals`` and ``contextvars`` will not work correctly with
    older versions. :pr:`2278`
-   Remove previously deprecated code. :pr:`2276`

    -   Remove the non-standard ``shutdown`` function from the WSGI
        environ when running the development server. See the docs for
        alternatives.
    -   Request and response mixins have all been merged into the
        ``Request`` and ``Response`` classes.
    -   The user agent parser and the ``useragents`` module is removed.
        The ``user_agent`` module provides an interface that can be
        subclassed to add a parser, such as ua-parser. By default it
        only stores the whole string.
    -   The test client returns ``TestResponse`` instances and can no
        longer be treated as a tuple. All data is available as
        properties on the response.
    -   Remove ``locals.get_ident`` and related thread-local code from
        ``locals``, it no longer makes sense when moving to a
        contextvars-based implementation.
    -   Remove the ``python -m werkzeug.serving`` CLI.
    -   The ``has_key`` method on some mapping datastructures; use
        ``key in data`` instead.
    -   ``Request.disable_data_descriptor`` is removed, pass
        ``shallow=True`` instead.
    -   Remove the ``no_etag`` parameter from ``Response.freeze()``.
    -   Remove the ``HTTPException.wrap`` class method.
    -   Remove the ``cookie_date`` function. Use ``http_date`` instead.
    -   Remove the ``pbkdf2_hex``, ``pbkdf2_bin``, and ``safe_str_cmp``
        functions. Use equivalents in ``hashlib`` and ``hmac`` modules
        instead.
    -   Remove the ``Href`` class.
    -   Remove the ``HTMLBuilder`` class.
    -   Remove the ``invalidate_cached_property`` function. Use
        ``del obj.attr`` instead.
    -   Remove ``bind_arguments`` and ``validate_arguments``. Use
        :meth:`Signature.bind` and :func:`inspect.signature` instead.
    -   Remove ``detect_utf_encoding``, it's built-in to ``json.loads``.
    -   Remove ``format_string``, use :class:`string.Template` instead.
    -   Remove ``escape`` and ``unescape``. Use MarkupSafe instead.

-   The ``multiple`` parameter of ``parse_options_header`` is
    deprecated. :pr:`2357`
-   Rely on :pep:`538` and :pep:`540` to handle decoding file names
    with the correct filesystem encoding. The ``filesystem`` module is
    removed. :issue:`1760`
-   Default values passed to ``Headers`` are validated the same way
    values added later are. :issue:`1608`
-   Setting ``CacheControl`` int properties, such as ``max_age``, will
    convert the value to an int. :issue:`2230`
-   Always use ``socket.fromfd`` when restarting the dev server.
    :pr:`2287`
-   When passing a dict of URL values to ``Map.build``, list values do
    not filter out ``None`` or collapse to a single value. Passing a
    ``MultiDict`` does collapse single items. This undoes a previous
    change that made it difficult to pass a list, or ``None`` values in
    a list, to custom URL converters. :issue:`2249`
-   ``run_simple`` shows instructions for dealing with "address already
    in use" errors, including extra instructions for macOS. :pr:`2321`
-   Extend list of characters considered always safe in URLs based on
    :rfc:`3986`. :issue:`2319`
-   Optimize the stat reloader to avoid watching unnecessary files in
    more cases. The watchdog reloader is still recommended for
    performance and accuracy. :issue:`2141`
-   The development server uses ``Transfer-Encoding: chunked`` for
    streaming responses when it is configured for HTTP/1.1.
    :issue:`2090, 1327`, :pr:`2091`
-   The development server uses HTTP/1.1, which enables keep-alive
    connections and chunked streaming responses, when ``threaded`` or
    ``processes`` is enabled. :pr:`2323`
-   ``cached_property`` works for classes with ``__slots__`` if a
    corresponding ``_cache_{name}`` slot is added. :pr:`2332`
-   Refactor the debugger traceback formatter to use Python's built-in
    ``traceback`` module as much as possible. :issue:`1753`
-   The ``TestResponse.text`` property is a shortcut for
    ``r.get_data(as_text=True)``, for convenient testing against text
    instead of bytes. :pr:`2337`
-   ``safe_join`` ensures that the path remains relative if the trusted
    directory is the empty string. :pr:`2349`
-   Percent-encoded newlines (``%0a``), which are decoded by WSGI
    servers, are considered when routing instead of terminating the
    match early. :pr:`2350`
-   The test client doesn't set duplicate headers for ``CONTENT_LENGTH``
    and ``CONTENT_TYPE``. :pr:`2348`
-   ``append_slash_redirect`` handles ``PATH_INFO`` with internal
    slashes. :issue:`1972`, :pr:`2338`
-   The default status code for ``append_slash_redirect`` is 308 instead
    of 301. This preserves the request body, and matches a previous
    change to ``strict_slashes`` in routing. :issue:`2351`
-   Fix ``ValueError: I/O operation on closed file.`` with the test
    client when following more than one redirect. :issue:`2353`
-   ``Response.autocorrect_location_header`` is disabled by default.
    The ``Location`` header URL will remain relative, and exclude the
    scheme and domain, by default. :issue:`2352`
-   ``Request.get_json()`` will raise a 400 ``BadRequest`` error if the
    ``Content-Type`` header is not ``application/json``. This makes a
    very common source of confusion more visible. :issue:`2339`


Version 2.0.3
-------------

Released 2022-02-07

-   ``ProxyFix`` supports IPv6 addresses. :issue:`2262`
-   Type annotation for ``Response.make_conditional``,
    ``HTTPException.get_response``, and ``Map.bind_to_environ`` accepts
    ``Request`` in addition to ``WSGIEnvironment`` for the first
    parameter. :pr:`2290`
-   Fix type annotation for ``Request.user_agent_class``. :issue:`2273`
-   Accessing ``LocalProxy.__class__`` and ``__doc__`` on an unbound
    proxy returns the fallback value instead of a method object.
    :issue:`2188`
-   Redirects with the test client set ``RAW_URI`` and ``REQUEST_URI``
    correctly. :issue:`2151`


Version 2.0.2
-------------

Released 2021-10-05

-   Handle multiple tokens in ``Connection`` header when routing
    WebSocket requests. :issue:`2131`
-   Set the debugger pin cookie secure flag when on https. :pr:`2150`
-   Fix type annotation for ``MultiDict.update`` to accept iterable
    values :pr:`2142`
-   Prevent double encoding of redirect URL when ``merge_slash=True``
    for ``Rule.match``. :issue:`2157`
-   ``CombinedMultiDict.to_dict`` with ``flat=False`` considers all
    component dicts when building value lists. :issue:`2189`
-   ``send_file`` only sets a detected ``Content-Encoding`` if
    ``as_attachment`` is disabled to avoid browsers saving
    decompressed ``.tar.gz`` files. :issue:`2149`
-   Fix type annotations for ``TypeConversionDict.get`` to not return an
    ``Optional`` value if both ``default`` and ``type`` are not
    ``None``. :issue:`2169`
-   Fix type annotation for routing rule factories to accept
    ``Iterable[RuleFactory]`` instead of ``Iterable[Rule]`` for the
    ``rules`` parameter. :issue:`2183`
-   Add missing type annotation for ``FileStorage.__getattr__``
    :issue:`2155`
-   The debugger pin cookie is set with ``SameSite`` set to ``Strict``
    instead of ``None`` to be compatible with modern browser security.
    :issue:`2156`
-   Type annotations use ``IO[bytes]`` and ``IO[str]`` instead of
    ``BinaryIO`` and ``TextIO`` for wider type compatibility.
    :issue:`2130`
-   Ad-hoc TLS certs are generated with SAN matching CN. :issue:`2158`
-   Fix memory usage for locals when using Python 3.6 or pre 0.4.17
    greenlet versions. :pr:`2212`
-   Fix type annotation in ``CallbackDict``, because it is not
    utilizing a bound TypeVar. :issue:`2235`
-   Fix setting CSP header options on the response. :pr:`2237`
-   Fix an issue with with the interactive debugger where lines would
    not expand on click for very long tracebacks. :pr:`2239`
-   The interactive debugger handles displaying an exception that does
    not have a traceback, such as from ``ProcessPoolExecutor``.
    :issue:`2217`


Version 2.0.1
-------------

Released 2021-05-17

-   Fix type annotation for ``send_file`` ``max_age`` callable. Don't
    pass ``pathlib.Path`` to ``max_age``. :issue:`2119`
-   Mark top-level names as exported so type checking understands
    imports in user projects. :issue:`2122`
-   Fix some types that weren't available in Python 3.6.0. :issue:`2123`
-   ``cached_property`` is generic over its return type, properties
    decorated with it report the correct type. :issue:`2113`
-   Fix multipart parsing bug when boundary contains special regex
    characters. :issue:`2125`
-   Type checking understands that calling ``headers.get`` with a string
    default will always return a string. :issue:`2128`
-   If ``HTTPException.description`` is not a string,
    ``get_description`` will convert it to a string. :issue:`2115`


Version 2.0.0
-------------

Released 2021-05-11

-   Drop support for Python 2 and 3.5. :pr:`1693`
-   Deprecate :func:`utils.format_string`, use :class:`string.Template`
    instead. :issue:`1756`
-   Deprecate :func:`utils.bind_arguments` and
    :func:`utils.validate_arguments`, use :meth:`Signature.bind` and
    :func:`inspect.signature` instead. :issue:`1757`
-   Deprecate :class:`utils.HTMLBuilder`. :issue:`1761`
-   Deprecate :func:`utils.escape` and :func:`utils.unescape`, use
    MarkupSafe instead. :issue:`1758`
-   Deprecate the undocumented ``python -m werkzeug.serving`` CLI.
    :issue:`1834`
-   Deprecate the ``environ["werkzeug.server.shutdown"]`` function
    that is available when running the development server. :issue:`1752`
-   Deprecate the ``useragents`` module and the built-in user agent
    parser. Use a dedicated parser library instead by subclassing
    ``user_agent.UserAgent`` and setting ``Request.user_agent_class``.
    :issue:`2078`
-   Remove the unused, internal ``posixemulation`` module. :issue:`1759`
-   All ``datetime`` values are timezone-aware with
    ``tzinfo=timezone.utc``. This applies to anything using
    ``http.parse_date``: ``Request.date``, ``.if_modified_since``,
    ``.if_unmodified_since``; ``Response.date``, ``.expires``,
    ``.last_modified``, ``.retry_after``; ``parse_if_range_header``, and
    ``IfRange.date``. When comparing values, the other values must also
    be aware, or these values must be made naive. When passing
    parameters or setting attributes, naive values are still assumed to
    be in UTC. :pr:`2040`
-   Merge all request and response wrapper mixin code into single
    ``Request`` and ``Response`` classes. Using the mixin classes is no
    longer necessary and will show a deprecation warning. Checking
    ``isinstance`` or ``issubclass`` against ``BaseRequest`` and
    ``BaseResponse`` will show a deprecation warning and check against
    ``Request`` or ``Response`` instead. :issue:`1963`
-   JSON support no longer uses simplejson if it's installed. To use
    another JSON module, override ``Request.json_module`` and
    ``Response.json_module``. :pr:`1766`
-   ``Response.get_json()`` no longer caches the result, and the
    ``cache`` parameter is removed. :issue:`1698`
-   ``Response.freeze()`` generates an ``ETag`` header if one is not
    set. The ``no_etag`` parameter (which usually wasn't visible
    anyway) is no longer used. :issue:`1963`
-   Add a ``url_scheme`` argument to :meth:`~routing.MapAdapter.build`
    to override the bound scheme. :pr:`1721`
-   Passing an empty list as a query string parameter to ``build()``
    won't append an unnecessary ``?``. Also drop any number of ``None``
    items in a list. :issue:`1992`
-   When passing a ``Headers`` object to a test client method or
    ``EnvironBuilder``, multiple values for a key are joined into one
    comma separated value. This matches the HTTP spec on multi-value
    headers. :issue:`1655`
-   Setting ``Response.status`` and ``status_code`` uses identical
    parsing and error checking. :issue:`1658`, :pr:`1728`
-   ``MethodNotAllowed`` and ``RequestedRangeNotSatisfiable`` take a
    ``response`` kwarg, consistent with other HTTP errors. :pr:`1748`
-   The response generated by :exc:`~exceptions.Unauthorized` produces
    one ``WWW-Authenticate`` header per value in ``www_authenticate``,
    rather than joining them into a single value, to improve
    interoperability with browsers and other clients. :pr:`1755`
-   If ``parse_authorization_header`` can't decode the header value, it
    returns ``None`` instead of raising a ``UnicodeDecodeError``.
    :issue:`1816`
-   The debugger no longer uses jQuery. :issue:`1807`
-   The test client includes the query string in ``REQUEST_URI`` and
    ``RAW_URI``. :issue:`1781`
-   Switch the parameter order of ``default_stream_factory`` to match
    the order used when calling it. :pr:`1085`
-   Add ``send_file`` function to generate a response that serves a
    file. Adapted from Flask's implementation. :issue:`265`, :pr:`1850`
-   Add ``send_from_directory`` function to safely serve an untrusted
    path within a trusted directory. Adapted from Flask's
    implementation. :issue:`1880`
-   ``send_file`` takes ``download_name``, which is passed even if
    ``as_attachment=False`` by using ``Content-Disposition: inline``.
    ``download_name`` replaces Flask's ``attachment_filename``.
    :issue:`1869`
-   ``send_file`` sets ``conditional=True`` and ``max_age=None`` by
    default. ``Cache-Control`` is set to ``no-cache`` if ``max_age`` is
    not set, otherwise ``public``. This tells browsers to validate
    conditional requests instead of using a timed cache.
    ``max_age=None`` replaces Flask's ``cache_timeout=43200``.
    :issue:`1882`
-   ``send_file`` can be called with ``etag="string"`` to set a custom
    ETag instead of generating one. ``etag`` replaces Flask's
    ``add_etags``. :issue:`1868`
-   ``send_file`` sets the ``Content-Encoding`` header if an encoding is
    returned when guessing ``mimetype`` from ``download_name``.
    :pr:`3896`
-   Update the defaults used by ``generate_password_hash``. Increase
    PBKDF2 iterations to 260000 from 150000. Increase salt length to 16
    from 8. Use ``secrets`` module to generate salt. :pr:`1935`
-   The reloader doesn't crash if ``sys.stdin`` is somehow ``None``.
    :pr:`1915`
-   Add arguments to ``delete_cookie`` to match ``set_cookie`` and the
    attributes modern browsers expect. :pr:`1889`
-   ``utils.cookie_date`` is deprecated, use ``utils.http_date``
    instead. The value for ``Set-Cookie expires`` is no longer "-"
    delimited. :pr:`2040`
-   Use ``request.headers`` instead of ``request.environ`` to look up
    header attributes. :pr:`1808`
-   The test ``Client`` request methods (``client.get``, etc.) always
    return an instance of ``TestResponse``. In addition to the normal
    behavior of ``Response``, this class provides ``request`` with the
    request that produced the response, and ``history`` to track
    intermediate responses when ``follow_redirects`` is used.
    :issue:`763, 1894`
-   The test ``Client`` request methods takes an ``auth`` parameter to
    add an ``Authorization`` header. It can be an ``Authorization``
    object or a ``(username, password)`` tuple for ``Basic`` auth.
    :pr:`1809`
-   Calling ``response.close()`` on a response from the test ``Client``
    will close the request input stream. This matches file behavior
    and can prevent a ``ResourceWarning`` in some cases. :issue:`1785`
-   ``EnvironBuilder.from_environ`` decodes values encoded for WSGI, to
    avoid double encoding the new values. :pr:`1959`
-   The default stat reloader will watch Python files under
    non-system/virtualenv ``sys.path`` entries, which should contain
    most user code. It will also watch all Python files under
    directories given in ``extra_files``. :pr:`1945`
-   The reloader ignores ``__pycache__`` directories again. :pr:`1945`
-   ``run_simple`` takes ``exclude_patterns`` a list of ``fnmatch``
    patterns that will not be scanned by the reloader. :issue:`1333`
-   Cookie names are no longer unquoted. This was against :rfc:`6265`
    and potentially allowed setting ``__Secure`` prefixed cookies.
    :pr:`1965`
-   Fix some word matches for user agent platform when the word can be a
    substring. :issue:`1923`
-   The development server logs ignored SSL errors. :pr:`1967`
-   Temporary files for form data are opened in ``rb+`` instead of
    ``wb+`` mode for better compatibility with some libraries.
    :issue:`1961`
-   Use SHA-1 instead of MD5 for generating ETags and the debugger pin,
    and in some tests. MD5 is not available in some environments, such
    as FIPS 140. This may invalidate some caches since the ETag will be
    different. :issue:`1897`
-   Add ``Cross-Origin-Opener-Policy`` and
    ``Cross-Origin-Embedder-Policy`` response header properties.
    :pr:`2008`
-   ``run_simple`` tries to show a valid IP address when binding to all
    addresses, instead of ``0.0.0.0`` or ``::``. It also warns about not
    running the development server in production in this case.
    :issue:`1964`
-   Colors in the development server log are displayed if Colorama is
    installed on Windows. For all platforms, style support no longer
    requires Click. :issue:`1832`
-   A range request for an empty file (or other data with length 0) will
    return a 200 response with the empty file instead of a 416 error.
    :issue:`1937`
-   New sans-IO base classes for ``Request`` and ``Response`` have been
    extracted to contain all the behavior that is not WSGI or IO
    dependent. These are not a public API, they are part of an ongoing
    refactor to let ASGI frameworks use Werkzeug. :pr:`2005`
-   Parsing ``multipart/form-data`` has been refactored to use sans-io
    patterns. This should also make parsing forms with large binary file
    uploads significantly faster. :issue:`1788, 875`
-   ``LocalProxy`` matches the current Python data model special
    methods, including all r-ops, in-place ops, and async. ``__class__``
    is proxied, so the proxy will look like the object in more cases,
    including ``isinstance``. Use ``issubclass(type(obj), LocalProxy)``
    to check if an object is actually a proxy. :issue:`1754`
-   ``Local`` uses ``ContextVar`` on Python 3.7+ instead of
    ``threading.local``. :pr:`1778`
-   ``request.values`` does not include ``form`` for GET requests (even
    though GET bodies are undefined). This prevents bad caching proxies
    from caching form data instead of query strings. :pr:`2037`
-   The development server adds the underlying socket to ``environ`` as
    ``werkzeug.socket``. This is non-standard and specific to the dev
    server, other servers may expose this under their own key. It is
    useful for handling a WebSocket upgrade request. :issue:`2052`
-   URL matching assumes ``websocket=True`` mode for WebSocket upgrade
    requests. :issue:`2052`
-   Updated ``UserAgentParser`` to handle more cases. :issue:`1971`
-   ``werzeug.DechunkedInput.readinto`` will not read beyond the size of
    the buffer. :issue:`2021`
-   Fix connection reset when exceeding max content size. :pr:`2051`
-   ``pbkdf2_hex``, ``pbkdf2_bin``, and ``safe_str_cmp`` are deprecated.
    ``hashlib`` and ``hmac`` provide equivalents. :pr:`2083`
-   ``invalidate_cached_property`` is deprecated. Use ``del obj.name``
    instead. :pr:`2084`
-   ``Href`` is deprecated. Use ``werkzeug.routing`` instead.
    :pr:`2085`
-   ``Request.disable_data_descriptor`` is deprecated. Create the
    request with ``shallow=True`` instead. :pr:`2085`
-   ``HTTPException.wrap`` is deprecated. Create a subclass manually
    instead. :pr:`2085`


Version 1.0.1
-------------

Released 2020-03-31

-   Make the argument to ``RequestRedirect.get_response`` optional.
    :issue:`1718`
-   Only allow a single access control allow origin value. :pr:`1723`
-   Fix crash when trying to parse a non-existent Content Security
    Policy header. :pr:`1731`
-   ``http_date`` zero fills years < 1000 to always output four digits.
    :issue:`1739`
-   Fix missing local variables in interactive debugger console.
    :issue:`1746`
-   Fix passing file-like objects like ``io.BytesIO`` to
    ``FileStorage.save``. :issue:`1733`


Version 1.0.0
-------------

Released 2020-02-06

-   Drop support for Python 3.4. (:issue:`1478`)
-   Remove code that issued deprecation warnings in version 0.15.
    (:issue:`1477`)
-   Remove most top-level attributes provided by the ``werkzeug``
    module in favor of direct imports. For example, instead of
    ``import werkzeug; werkzeug.url_quote``, do
    ``from werkzeug.urls import url_quote``. Install version 0.16 first
    to see deprecation warnings while upgrading. :issue:`2`, :pr:`1640`
-   Added ``utils.invalidate_cached_property()`` to invalidate cached
    properties. (:pr:`1474`)
-   Directive keys for the ``Set-Cookie`` response header are not
    ignored when parsing the ``Cookie`` request header. This allows
    cookies with names such as "expires" and "version". (:issue:`1495`)
-   Request cookies are parsed into a ``MultiDict`` to capture all
    values for cookies with the same key. ``cookies[key]`` returns the
    first value rather than the last. Use ``cookies.getlist(key)`` to
    get all values. ``parse_cookie`` also defaults to a ``MultiDict``.
    :issue:`1562`, :pr:`1458`
-   Add ``charset=utf-8`` to an HTTP exception response's
    ``CONTENT_TYPE`` header. (:pr:`1526`)
-   The interactive debugger handles outer variables in nested scopes
    such as lambdas and comprehensions. :issue:`913`, :issue:`1037`,
    :pr:`1532`
-   The user agent for Opera 60 on Mac is correctly reported as
    "opera" instead of "chrome". :issue:`1556`
-   The platform for Crosswalk on Android is correctly reported as
    "android" instead of "chromeos". (:pr:`1572`)
-   Issue a warning when the current server name does not match the
    configured server name. :issue:`760`
-   A configured server name with the default port for a scheme will
    match the current server name without the port if the current scheme
    matches. :pr:`1584`
-   :exc:`~exceptions.InternalServerError` has a ``original_exception``
    attribute that frameworks can use to track the original cause of the
    error. :pr:`1590`
-   Headers are tested for equality independent of the header key case,
    such that ``X-Foo`` is the same as ``x-foo``. :pr:`1605`
-   :meth:`http.dump_cookie` accepts ``'None'`` as a value for
    ``samesite``. :issue:`1549`
-   :meth:`~test.Client.set_cookie` accepts a ``samesite`` argument.
    :pr:`1705`
-   Support the Content Security Policy header through the
    `Response.content_security_policy` data structure. :pr:`1617`
-   ``LanguageAccept`` will fall back to matching "en" for "en-US" or
    "en-US" for "en" to better support clients or translations that
    only match at the primary language tag. :issue:`450`, :pr:`1507`
-   ``MIMEAccept`` uses MIME parameters for specificity when matching.
    :issue:`458`, :pr:`1574`
-   If the development server is started with an ``SSLContext``
    configured to verify client certificates, the certificate in PEM
    format will be available as ``environ["SSL_CLIENT_CERT"]``.
    :pr:`1469`
-   ``is_resource_modified`` will run for methods other than ``GET`` and
    ``HEAD``, rather than always returning ``False``. :issue:`409`
-   ``SharedDataMiddleware`` returns 404 rather than 500 when trying to
    access a directory instead of a file with the package loader. The
    dependency on setuptools and pkg_resources is removed.
    :issue:`1599`
-   Add a ``response.cache_control.immutable`` flag. Keep in mind that
    browser support for this ``Cache-Control`` header option is still
    experimental and may not be implemented. :issue:`1185`
-   Optional request log highlighting with the development server is
    handled by Click instead of termcolor. :issue:`1235`
-   Optional ad-hoc TLS support for the development server is handled
    by cryptography instead of pyOpenSSL. :pr:`1555`
-   ``FileStorage.save()`` supports ``pathlib`` and :pep:`519`
    ``PathLike`` objects. :issue:`1653`
-   The debugger security pin is unique in containers managed by Podman.
    :issue:`1661`
-   Building a URL when ``host_matching`` is enabled takes into account
    the current host when there are duplicate endpoints with different
    hosts. :issue:`488`
-   The ``429 TooManyRequests`` and ``503 ServiceUnavailable`` HTTP
    exceptions takes a ``retry_after`` parameter to set the
    ``Retry-After`` header. :issue:`1657`
-   ``Map`` and ``Rule`` have a ``merge_slashes`` option to collapse
    multiple slashes into one, similar to how many HTTP servers behave.
    This is enabled by default. :pr:`1286, 1694`
-   Add HTTP 103, 208, 306, 425, 506, 508, and 511 to the list of status
    codes. :pr:`1678`
-   Add ``update``, ``setlist``, and ``setlistdefault`` methods to the
    ``Headers`` data structure. ``extend`` method can take ``MultiDict``
    and kwargs. :pr:`1687, 1697`
-   The development server accepts paths that start with two slashes,
    rather than stripping off the first path segment. :issue:`491`
-   Add access control (Cross Origin Request Sharing, CORS) header
    properties to the ``Request`` and ``Response`` wrappers. :pr:`1699`
-   ``Accept`` values are no longer ordered alphabetically for equal
    quality tags. Instead the initial order is preserved. :issue:`1686`
-   Added ``Map.lock_class`` attribute for alternative
    implementations. :pr:`1702`
-   Support matching and building WebSocket rules in the routing system,
    for use by async frameworks. :pr:`1709`
-   Range requests that span an entire file respond with 206 instead of
    200, to be more compliant with :rfc:`7233`. This may help serving
    media to older browsers. :issue:`410, 1704`
-   The :class:`~middleware.shared_data.SharedDataMiddleware` default
    ``fallback_mimetype`` is ``application/octet-stream``. If a filename
    looks like a text mimetype, the ``utf-8`` charset is added to it.
    This matches the behavior of :class:`~wrappers.BaseResponse` and
    Flask's ``send_file()``. :issue:`1689`


Version 0.16.1
--------------

Released 2020-01-27

-   Fix import location in deprecation messages for subpackages.
    :issue:`1663`
-   Fix an SSL error on Python 3.5 when the dev server responds with no
    content. :issue:`1659`


Version 0.16.0
--------------

Released 2019-09-19

-   Deprecate most top-level attributes provided by the ``werkzeug``
    module in favor of direct imports. The deprecated imports will be
    removed in version 1.0.

    For example, instead of ``import werkzeug; werkzeug.url_quote``, do
    ``from werkzeug.urls import url_quote``. A deprecation warning will
    show the correct import to use. ``werkzeug.exceptions`` and
    ``werkzeug.routing`` should also be imported instead of accessed,
    but for technical reasons can't show a warning.

    :issue:`2`, :pr:`1640`


Version 0.15.6
--------------

Released 2019-09-04

-   Work around a bug in pip that caused the reloader to fail on
    Windows when the script was an entry point. This fixes the issue
    with Flask's `flask run` command failing with "No module named
    Scripts\flask". :issue:`1614`
-   ``ProxyFix`` trusts the ``X-Forwarded-Proto`` header by default.
    :issue:`1630`
-   The deprecated ``num_proxies`` argument to ``ProxyFix`` sets
    ``x_for``, ``x_proto``, and ``x_host`` to match 0.14 behavior. This
    is intended to make intermediate upgrades less disruptive, but the
    argument will still be removed in 1.0. :issue:`1630`


Version 0.15.5
--------------

Released 2019-07-17

-   Fix a ``TypeError`` due to changes to ``ast.Module`` in Python 3.8.
    :issue:`1551`
-   Fix a C assertion failure in debug builds of some Python 2.7
    releases. :issue:`1553`
-   :class:`~exceptions.BadRequestKeyError` adds the ``KeyError``
    message to the description if ``e.show_exception`` is set to
    ``True``. This is a more secure default than the original 0.15.0
    behavior and makes it easier to control without losing information.
    :pr:`1592`
-   Upgrade the debugger to jQuery 3.4.1. :issue:`1581`
-   Work around an issue in some external debuggers that caused the
    reloader to fail. :issue:`1607`
-   Work around an issue where the reloader couldn't introspect a
    setuptools script installed as an egg. :issue:`1600`
-   The reloader will use ``sys.executable`` even if the script is
    marked executable, reverting a behavior intended for NixOS
    introduced in 0.15. The reloader should no longer cause
    ``OSError: [Errno 8] Exec format error``. :issue:`1482`,
    :issue:`1580`
-   ``SharedDataMiddleware`` safely handles paths with Windows drive
    names. :issue:`1589`


Version 0.15.4
--------------

Released 2019-05-14

-   Fix a ``SyntaxError`` on Python 2.7.5. (:issue:`1544`)


Version 0.15.3
--------------

Released 2019-05-14

-   Properly handle multi-line header folding in development server in
    Python 2.7. (:issue:`1080`)
-   Restore the ``response`` argument to :exc:`~exceptions.Unauthorized`.
    (:pr:`1527`)
-   :exc:`~exceptions.Unauthorized` doesn't add the ``WWW-Authenticate``
    header if ``www_authenticate`` is not given. (:issue:`1516`)
-   The default URL converter correctly encodes bytes to string rather
    than representing them with ``b''``. (:issue:`1502`)
-   Fix the filename format string in
    :class:`~middleware.profiler.ProfilerMiddleware` to correctly handle
    float values. (:issue:`1511`)
-   Update :class:`~middleware.lint.LintMiddleware` to work on Python 3.
    (:issue:`1510`)
-   The debugger detects cycles in chained exceptions and does not time
    out in that case. (:issue:`1536`)
-   When running the development server in Docker, the debugger security
    pin is now unique per container.


Version 0.15.2
--------------

Released 2019-04-02

-   ``Rule`` code generation uses a filename that coverage will ignore.
    The previous value, "generated", was causing coverage to fail.
    (:issue:`1487`)
-   The test client removes the cookie header if there are no persisted
    cookies. This fixes an issue introduced in 0.15.0 where the cookies
    from the original request were used for redirects, causing functions
    such as logout to fail. (:issue:`1491`)
-   The test client copies the environ before passing it to the app, to
    prevent in-place modifications from affecting redirect requests.
    (:issue:`1498`)
-   The ``"werkzeug"`` logger only adds a handler if there is no handler
    configured for its level in the logging chain. This avoids double
    logging if other code configures logging first. (:issue:`1492`)


Version 0.15.1
--------------

Released 2019-03-21

-   :exc:`~exceptions.Unauthorized` takes ``description`` as the first
    argument, restoring previous behavior. The new ``www_authenticate``
    argument is listed second. (:issue:`1483`)


Version 0.15.0
--------------

Released 2019-03-19

-   Building URLs is ~7x faster. Each :class:`~routing.Rule` compiles
    an optimized function for building itself. (:pr:`1281`)
-   :meth:`MapAdapter.build() <routing.MapAdapter.build>` can be passed
    a :class:`~datastructures.MultiDict` to represent multiple values
    for a key. It already did this when passing a dict with a list
    value. (:pr:`724`)
-   ``path_info`` defaults to ``'/'`` for
    :meth:`Map.bind() <routing.Map.bind>`. (:issue:`740`, :pr:`768`,
    :pr:`1316`)
-   Change ``RequestRedirect`` code from 301 to 308, preserving the verb
    and request body (form data) during redirect. (:pr:`1342`)
-   ``int`` and ``float`` converters in URL rules will handle negative
    values if passed the ``signed=True`` parameter. For example,
    ``/jump/<int(signed=True):count>``. (:pr:`1355`)
-   ``Location`` autocorrection in :func:`Response.get_wsgi_headers()
    <wrappers.BaseResponse.get_wsgi_headers>` is relative to the current
    path rather than the root path. (:issue:`693`, :pr:`718`,
    :pr:`1315`)
-   412 responses once again include entity headers and an error message
    in the body. They were originally omitted when implementing
    ``If-Match`` (:pr:`1233`), but the spec doesn't seem to disallow it.
    (:issue:`1231`, :pr:`1255`)
-   The Content-Length header is removed for 1xx and 204 responses. This
    fixes a previous change where no body would be sent, but the header
    would still be present. The new behavior matches RFC 7230.
    (:pr:`1294`)
-   :class:`~exceptions.Unauthorized` takes a ``www_authenticate``
    parameter to set the ``WWW-Authenticate`` header for the response,
    which is technically required for a valid 401 response.
    (:issue:`772`, :pr:`795`)
-   Add support for status code 424 :exc:`~exceptions.FailedDependency`.
    (:pr:`1358`)
-   :func:`http.parse_cookie` ignores empty segments rather than
    producing a cookie with no key or value. (:issue:`1245`, :pr:`1301`)
-   ``http.parse_authorization_header`` (and
    :class:`~datastructures.Authorization`,
    :attr:`~wrappers.Request.authorization`) treats the authorization
    header as UTF-8. On Python 2, basic auth username and password are
    ``unicode``. (:pr:`1325`)
-   :func:`~http.parse_options_header` understands :rfc:`2231` parameter
    continuations. (:pr:`1417`)
-   :func:`~urls.uri_to_iri` does not unquote ASCII characters in the
    unreserved class, such as space, and leaves invalid bytes quoted
    when decoding. :func:`~urls.iri_to_uri` does not quote reserved
    characters. See :rfc:`3987` for these character classes.
    (:pr:`1433`)
-   ``get_content_type`` appends a charset for any mimetype that ends
    with ``+xml``, not just those that start with ``application/``.
    Known text types such as ``application/javascript`` are also given
    charsets. (:pr:`1439`)
-   Clean up ``werkzeug.security`` module, remove outdated hashlib
    support. (:pr:`1282`)
-   In :func:`~security.generate_password_hash`, PBKDF2 uses 150000
    iterations by default, increased from 50000. (:pr:`1377`)
-   :class:`~wsgi.ClosingIterator` calls ``close`` on the wrapped
    *iterable*, not the internal iterator. This doesn't affect objects
    where ``__iter__`` returned ``self``. For other objects, the method
    was not called before. (:issue:`1259`, :pr:`1260`)
-   Bytes may be used as keys in :class:`~datastructures.Headers`, they
    will be decoded as Latin-1 like values are. (:pr:`1346`)
-   :class:`~datastructures.Range` validates that list of range tuples
    passed to it would produce a valid ``Range`` header. (:pr:`1412`)
-   :class:`~datastructures.FileStorage` looks up attributes on
    ``stream._file`` if they don't exist on ``stream``, working around
    an issue where :func:`tempfile.SpooledTemporaryFile` didn't
    implement all of :class:`io.IOBase`. See
    https://github.com/python/cpython/pull/3249. (:pr:`1409`)
-   :class:`CombinedMultiDict.copy() <datastructures.CombinedMultiDict>`
    returns a shallow mutable copy as a
    :class:`~datastructures.MultiDict`. The copy no longer reflects
    changes to the combined dicts, but is more generally useful.
    (:pr:`1420`)
-   The version of jQuery used by the debugger is updated to 3.3.1.
    (:pr:`1390`)
-   The debugger correctly renders long ``markupsafe.Markup`` instances.
    (:pr:`1393`)
-   The debugger can serve resources when Werkzeug is installed as a
    zip file. ``DebuggedApplication.get_resource`` uses
    ``pkgutil.get_data``. (:pr:`1401`)
-   The debugger and server log support Python 3's chained exceptions.
    (:pr:`1396`)
-   The interactive debugger highlights frames that come from user code
    to make them easy to pick out in a long stack trace. Note that if an
    env was created with virtualenv instead of venv, the debugger may
    incorrectly classify some frames. (:pr:`1421`)
-   Clicking the error message at the top of the interactive debugger
    will jump down to the bottom of the traceback. (:pr:`1422`)
-   When generating a PIN, the debugger will ignore a ``KeyError``
    raised when the current UID doesn't have an associated username,
    which can happen in Docker. (:issue:`1471`)
-   :class:`~exceptions.BadRequestKeyError` adds the ``KeyError``
    message to the description, making it clearer what caused the 400
    error. Frameworks like Flask can omit this information in production
    by setting ``e.args = ()``. (:pr:`1395`)
-   If a nested ``ImportError`` occurs from :func:`~utils.import_string`
    the traceback mentions the nested import. Removes an untested code
    path for handling "modules not yet set up by the parent."
    (:pr:`735`)
-   Triggering a reload while using a tool such as PDB no longer hides
    input. (:pr:`1318`)
-   The reloader will not prepend the Python executable to the command
    line if the Python file is marked executable. This allows the
    reloader to work on NixOS. (:pr:`1242`)
-   Fix an issue where ``sys.path`` would change between reloads when
    running with ``python -m app``. The reloader can detect that a
    module was run with "-m" and reconstructs that instead of the file
    path in ``sys.argv`` when reloading. (:pr:`1416`)
-   The dev server can bind to a Unix socket by passing a hostname like
    ``unix://app.socket``. (:pr:`209`, :pr:`1019`)
-   Server uses ``IPPROTO_TCP`` constant instead of ``SOL_TCP`` for
    Jython compatibility. (:pr:`1375`)
-   When using an adhoc SSL cert with :func:`~serving.run_simple`, the
    cert is shown as self-signed rather than signed by an invalid
    authority. (:pr:`1430`)
-   The development server logs the unquoted IRI rather than the raw
    request line, to make it easier to work with Unicode in request
    paths during development. (:issue:`1115`)
-   The development server recognizes ``ConnectionError`` on Python 3 to
    silence client disconnects, and does not silence other ``OSErrors``
    that may have been raised inside the application. (:pr:`1418`)
-   The environ keys ``REQUEST_URI`` and ``RAW_URI`` contain the raw
    path before it was percent-decoded. This is non-standard, but many
    WSGI servers add them. Middleware could replace ``PATH_INFO`` with
    this to route based on the raw value. (:pr:`1419`)
-   :class:`~test.EnvironBuilder` doesn't set ``CONTENT_TYPE`` or
    ``CONTENT_LENGTH`` in the environ if they aren't set. Previously
    these used default values if they weren't set. Now it's possible to
    distinguish between empty and unset values. (:pr:`1308`)
-   The test client raises a ``ValueError`` if a query string argument
    would overwrite a query string in the path. (:pr:`1338`)
-   :class:`test.EnvironBuilder` and :class:`test.Client` take a
    ``json`` argument instead of manually passing ``data`` and
    ``content_type``. This is serialized using the
    :meth:`test.EnvironBuilder.json_dumps` method. (:pr:`1404`)
-   :class:`test.Client` redirect handling is rewritten. (:pr:`1402`)

    -   The redirect environ is copied from the initial request environ.
    -   Script root and path are correctly distinguished when
        redirecting to a path under the root.
    -   The HEAD method is not changed to GET.
    -   307 and 308 codes preserve the method and body. All others
        ignore the body and related headers.
    -   Headers are passed to the new request for all codes, following
        what browsers do.
    -   :class:`test.EnvironBuilder` sets the content type and length
        headers in addition to the WSGI keys when detecting them from
        the data.
    -   Intermediate response bodies are iterated over even when
        ``buffered=False`` to ensure iterator middleware can run cleanup
        code safely. Only the last response is not buffered. (:pr:`988`)

-   :class:`~test.EnvironBuilder`, :class:`~datastructures.FileStorage`,
    and :func:`wsgi.get_input_stream` no longer share a global
    ``_empty_stream`` instance. This improves test isolation by
    preventing cases where closing the stream in one request would
    affect other usages. (:pr:`1340`)
-   The default ``SecureCookie.serialization_method`` will change from
    :mod:`pickle` to :mod:`json` in 1.0. To upgrade existing tokens,
    override :meth:`~contrib.securecookie.SecureCookie.unquote` to try
    ``pickle`` if ``json`` fails. (:pr:`1413`)
-   ``CGIRootFix`` no longer modifies ``PATH_INFO`` for very old
    versions of Lighttpd. ``LighttpdCGIRootFix`` was renamed to
    ``CGIRootFix`` in 0.9. Both are deprecated and will be removed in
    version 1.0. (:pr:`1141`)
-   :class:`werkzeug.wrappers.json.JSONMixin` has been replaced with
    Flask's implementation. Check the docs for the full API.
    (:pr:`1445`)
-   The contrib modules are deprecated and will either be moved into
    ``werkzeug`` core or removed completely in version 1.0. Some modules
    that already issued deprecation warnings have been removed. Be sure
    to run or test your code with
    ``python -W default::DeprecationWarning`` to catch any deprecated
    code you're using. (:issue:`4`)

    -   ``LintMiddleware`` has moved to :mod:`werkzeug.middleware.lint`.
    -   ``ProfilerMiddleware`` has moved to
        :mod:`werkzeug.middleware.profiler`.
    -   ``ProxyFix`` has moved to :mod:`werkzeug.middleware.proxy_fix`.
    -   ``JSONRequestMixin`` has moved to :mod:`werkzeug.wrappers.json`.
    -   ``cache`` has been extracted into a separate project,
        `cachelib <https://github.com/pallets/cachelib>`_. The version
        in Werkzeug is deprecated.
    -   ``securecookie`` and ``sessions`` have been extracted into a
        separate project,
        `secure-cookie <https://github.com/pallets/secure-cookie>`_. The
        version in Werkzeug is deprecated.
    -   Everything in ``fixers``, except ``ProxyFix``, is deprecated.
    -   Everything in ``wrappers``, except ``JSONMixin``, is deprecated.
    -   ``atom`` is deprecated. This did not fit in with the rest of
        Werkzeug, and is better served by a dedicated library in the
        community.
    -   ``jsrouting`` is removed. Set URLs when rendering templates
        or JSON responses instead.
    -   ``limiter`` is removed. Its specific use is handled by Werkzeug
        directly, but stream limiting is better handled by the WSGI
        server in general.
    -   ``testtools`` is removed. It did not offer significant benefit
        over the default test client.
    -   ``iterio`` is deprecated.

-   :func:`wsgi.get_host` no longer looks at ``X-Forwarded-For``. Use
    :class:`~middleware.proxy_fix.ProxyFix` to handle that.
    (:issue:`609`, :pr:`1303`)
-   :class:`~middleware.proxy_fix.ProxyFix` is refactored to support
    more headers, multiple values, and more secure configuration.

    -   Each header supports multiple values. The trusted number of
        proxies is configured separately for each header. The
        ``num_proxies`` argument is deprecated. (:pr:`1314`)
    -   Sets ``SERVER_NAME`` and ``SERVER_PORT`` based on
        ``X-Forwarded-Host``. (:pr:`1314`)
    -   Sets ``SERVER_PORT`` and modifies ``HTTP_HOST`` based on
        ``X-Forwarded-Port``. (:issue:`1023`, :pr:`1304`)
    -   Sets ``SCRIPT_NAME`` based on ``X-Forwarded-Prefix``.
        (:issue:`1237`)
    -   The original WSGI environment values are stored in the
        ``werkzeug.proxy_fix.orig`` key, a dict. The individual keys
        ``werkzeug.proxy_fix.orig_remote_addr``,
        ``werkzeug.proxy_fix.orig_wsgi_url_scheme``, and
        ``werkzeug.proxy_fix.orig_http_host`` are deprecated.

-   Middleware from ``werkzeug.wsgi`` has moved to separate modules
    under ``werkzeug.middleware``, along with the middleware moved from
    ``werkzeug.contrib``. The old ``werkzeug.wsgi`` imports are
    deprecated and will be removed in version 1.0. (:pr:`1452`)

    -   ``werkzeug.wsgi.DispatcherMiddleware`` has moved to
        :class:`werkzeug.middleware.dispatcher.DispatcherMiddleware`.
    -   ``werkzeug.wsgi.ProxyMiddleware`` as moved to
        :class:`werkzeug.middleware.http_proxy.ProxyMiddleware`.
    -   ``werkzeug.wsgi.SharedDataMiddleware`` has moved to
        :class:`werkzeug.middleware.shared_data.SharedDataMiddleware`.

-   :class:`~middleware.http_proxy.ProxyMiddleware` proxies the query
    string. (:pr:`1252`)
-   The filenames generated by
    :class:`~middleware.profiler.ProfilerMiddleware` can be customized.
    (:issue:`1283`)
-   The ``werkzeug.wrappers`` module has been converted to a package,
    and its various classes have been organized into separate modules.
    Any previously documented classes, understood to be the existing
    public API, are still importable from ``werkzeug.wrappers``, or may
    be imported from their specific modules. (:pr:`1456`)


Version 0.14.1
--------------

Released on December 31st 2017

- Resolved a regression with status code handling in the integrated
  development server.

Version 0.14
------------

Released on December 31st 2017

- HTTP exceptions are now automatically caught by
  ``Request.application``.
- Added support for edge as browser.
- Added support for platforms that lack ``SpooledTemporaryFile``.
- Add support for etag handling through if-match
- Added support for the SameSite cookie attribute.
- Added ``werkzeug.wsgi.ProxyMiddleware``
- Implemented ``has`` for ``NullCache``
- ``get_multi`` on cache clients now returns lists all the time.
- Improved the watchdog observer shutdown for the reloader to not crash
  on exit on older Python versions.
- Added support for ``filename*`` filename attributes according to
  RFC 2231
- Resolved an issue where machine ID for the reloader PIN was not
  read accurately on windows.
- Added a workaround for syntax errors in init files in the reloader.
- Added support for using the reloader with console scripts on windows.
- The built-in HTTP server will no longer close a connection in cases
  where no HTTP body is expected (204, 204, HEAD requests etc.)
- The ``EnvironHeaders`` object now skips over empty content type and
  lengths if they are set to falsy values.
- Werkzeug will no longer send the content-length header on 1xx or
  204/304 responses.
- Cookie values are now also permitted to include slashes and equal
  signs without quoting.
- Relaxed the regex for the routing converter arguments.
- If cookies are sent without values they are now assumed to have an
  empty value and the parser accepts this.  Previously this could have
  corrupted cookies that followed the value.
- The test ``Client`` and ``EnvironBuilder`` now support mimetypes like
  the request object does.
- Added support for static weights in URL rules.
- Better handle some more complex reloader scenarios where sys.path
  contained non directory paths.
- ``EnvironHeaders`` no longer raises weird errors if non string keys
  are passed to it.


Version 0.13
------------

Released on December 7th 2017

- **Deprecate support for Python 2.6 and 3.3.** CI tests will not run
  for these versions, and support will be dropped completely in the next
  version. (:issue:`pallets/meta#24`)
- Raise ``TypeError`` when port is not an integer. (:pr:`1088`)
- Fully deprecate ``werkzeug.script``. Use `Click`_ instead.
  (:pr:`1090`)
- ``response.age`` is parsed as a ``timedelta``. Previously, it was
  incorrectly treated as a ``datetime``. The header value is an integer
  number of seconds, not a date string. (:pr:`414`)
- Fix a bug in ``TypeConversionDict`` where errors are not propagated
  when using the converter. (:issue:`1102`)
- ``Authorization.qop`` is a string instead of a set, to comply with
  RFC 2617. (:pr:`984`)
- An exception is raised when an encoded cookie is larger than, by
  default, 4093 bytes. Browsers may silently ignore cookies larger than
  this. ``BaseResponse`` has a new attribute ``max_cookie_size`` and
  ``dump_cookie`` has a new argument ``max_size`` to configure this.
  (:pr:`780`, :pr:`1109`)
- Fix a TypeError in ``werkzeug.contrib.lint.GuardedIterator.close``.
  (:pr:`1116`)
- ``BaseResponse.calculate_content_length`` now correctly works for
  Unicode responses on Python 3. It first encodes using
  ``iter_encoded``. (:issue:`705`)
- Secure cookie contrib works with string secret key on Python 3.
  (:pr:`1205`)
- Shared data middleware accepts a list instead of a dict of static
  locations to preserve lookup order. (:pr:`1197`)
- HTTP header values without encoding can contain single quotes.
  (:pr:`1208`)
- The built-in dev server supports receiving requests with chunked
  transfer encoding. (:pr:`1198`)

.. _Click: https://palletsprojects.com/p/click/


Version 0.12.2
--------------

Released on May 16 2017

- Fix regression: Pull request ``#892`` prevented Werkzeug from correctly
  logging the IP of a remote client behind a reverse proxy, even when using
  `ProxyFix`.
- Fix a bug in `safe_join` on Windows.

Version 0.12.1
--------------

Released on March 15th 2017

- Fix crash of reloader (used on debug mode) on Windows.
  (`OSError: [WinError 10038]`). See pull request ``#1081``
- Partially revert change to class hierarchy of `Headers`. See ``#1084``.

Version 0.12
------------

Released on March 10th 2017

- Spit out big deprecation warnings for werkzeug.script
- Use `inspect.getfullargspec` internally when available as
  `inspect.getargspec` is gone in 3.6
- Added support for status code 451 and 423
- Improved the build error suggestions.  In particular only if
  someone stringifies the error will the suggestions be calculated.
- Added support for uWSGI's caching backend.
- Fix a bug where iterating over a `FileStorage` would result in an infinite
  loop.
- Datastructures now inherit from the relevant baseclasses from the
  `collections` module in the stdlib. See #794.
- Add support for recognizing NetBSD, OpenBSD, FreeBSD, DragonFlyBSD platforms
  in the user agent string.
- Recognize SeaMonkey browser name and version correctly
- Recognize Baiduspider, and bingbot user agents
- If `LocalProxy`'s wrapped object is a function, refer to it with __wrapped__
  attribute.
- The defaults of ``generate_password_hash`` have been changed to more secure
  ones, see pull request ``#753``.
- Add support for encoding in options header parsing, see pull request
  ``#933``.
- ``test.Client`` now properly handles Location headers with relative URLs, see
  pull request ``#879``.
- When `HTTPException` is raised, it now prints the description, for easier
  debugging.
- Werkzeug's dict-like datastructures now have ``view``-methods under Python 2,
  see pull request ``#968``.
- Fix a bug in ``MultiPartParser`` when no ``stream_factory`` was provided
  during initialization, see pull request ``#973``.
- Disable autocorrect and spellchecker in the debugger middleware's Python
  prompt, see pull request ``#994``.
- Don't redirect to slash route when method doesn't match, see pull request
  ``#907``.
- Fix a bug when using ``SharedDataMiddleware`` with frozen packages, see pull
  request ``#959``.
- `Range` header parsing function fixed for invalid values ``#974``.
- Add support for byte Range Requests, see pull request ``#978``.
- Use modern cryptographic defaults in the dev servers ``#1004``.
- the post() method of the test client now accept file object through the data
  parameter.
- Color run_simple's terminal output based on HTTP codes ``#1013``.
- Fix self-XSS in debugger console, see ``#1031``.
- Fix IPython 5.x shell support, see ``#1033``.
- Change Accept datastructure to sort by specificity first, allowing for more
  accurate results when using ``best_match`` for mime types (for example in
  ``requests.accept_mimetypes.best_match``)

Version 0.11.16
---------------

- werkzeug.serving: set CONTENT_TYPE / CONTENT_LENGTH if only they're provided by the client
- werkzeug.serving: Fix crash of reloader when using `python -m werkzeug.serving`.

Version 0.11.15
---------------

Released on December 30th 2016.

- Bugfix for the bugfix in the previous release.

Version 0.11.14
---------------

Released on December 30th 2016.

- Check if platform can fork before importing ``ForkingMixIn``, raise exception
  when creating ``ForkingWSGIServer`` on such a platform, see PR ``#999``.

Version 0.11.13
---------------

Released on December 26th 2016.

- Correct fix for the reloader issuer on certain Windows installations.

Version 0.11.12
---------------

Released on December 26th 2016.

- Fix more bugs in multidicts regarding empty lists. See ``#1000``.
- Add some docstrings to some `EnvironBuilder` properties that were previously
  unintentionally missing.
- Added a workaround for the reloader on windows.

Version 0.11.11
---------------

Released on August 31st 2016.

- Fix JSONRequestMixin for Python3. See #731
- Fix broken string handling in test client when passing integers. See #852
- Fix a bug in ``parse_options_header`` where an invalid content type
  starting with comma or semi-colon would result in an invalid return value,
  see issue ``#995``.
- Fix a bug in multidicts when passing empty lists as values, see issue
  ``#979``.
- Fix a security issue that allows XSS on the Werkzeug debugger. See ``#1001``.

Version 0.11.10
---------------

Released on May 24th 2016.

- Fixed a bug that occurs when running on Python 2.6 and using a broken locale.
  See pull request #912.
- Fixed a crash when running the debugger on Google App Engine. See issue #925.
- Fixed an issue with multipart parsing that could cause memory exhaustion.

Version 0.11.9
--------------

Released on April 24th 2016.

- Corrected an issue that caused the debugger not to use the
  machine GUID on POSIX systems.
- Corrected a Unicode error on Python 3 for the debugger's
  PIN usage.
- Corrected the timestamp verification in the pin debug code.
  Without this fix the pin was remembered for too long.

Version 0.11.8
--------------

Released on April 15th 2016.

- fixed a problem with the machine GUID detection code on OS X
  on Python 3.

Version 0.11.7
--------------

Released on April 14th 2016.

- fixed a regression on Python 3 for the debugger.

Version 0.11.6
--------------

Released on April 14th 2016.

- werkzeug.serving: Still show the client address on bad requests.
- improved the PIN based protection for the debugger to make it harder to
  brute force via trying cookies.  Please keep in mind that the debugger
  *is not intended for running on production environments*
- increased the pin timeout to a week to make it less annoying for people
  which should decrease the chance that users disable the pin check
  entirely.
- werkzeug.serving: Fix broken HTTP_HOST when path starts with double slash.

Version 0.11.5
--------------

Released on March 22nd 2016.

- werkzeug.serving: Fix crash when attempting SSL connection to HTTP server.

Version 0.11.4
--------------

Released on February 14th 2016.

- Fixed werkzeug.serving not working from -m flag.
- Fixed incorrect weak etag handling.

Version 0.11.3
--------------

Released on December 20th 2015.

- Fixed an issue with copy operations not working against
  proxies.
- Changed the logging operations of the development server to
  correctly log where the server is running in all situations
  again.
- Fixed another regression with SSL wrapping similar to the
  fix in 0.11.2 but for a different code path.

Version 0.11.2
--------------

Released on November 12th 2015.

- Fix inheritable sockets on Windows on Python 3.
- Fixed an issue with the forking server not starting any longer.
- Fixed SSL wrapping on platforms that supported opening sockets
  by file descriptor.
- No longer log from the watchdog reloader.
- Unicode errors in hosts are now better caught or converted into
  bad request errors.

Version 0.11.1
--------------

Released on November 10th 2015.

- Fixed a regression on Python 3 in the debugger.

Version 0.11
------------

Released on November 8th 2015, codename Gleisbaumaschine.

- Added ``reloader_paths`` option to ``run_simple`` and other functions in
  ``werkzeug.serving``. This allows the user to completely override the Python
  module watching of Werkzeug with custom paths.
- Many custom cached properties of Werkzeug's classes are now subclasses of
  Python's ``property`` type (issue ``#616``).
- ``bind_to_environ`` now doesn't differentiate between implicit and explicit
  default port numbers in ``HTTP_HOST`` (pull request ``#204``).
- ``BuildErrors`` are now more informative. They come with a complete sentence
  as error message, and also provide suggestions (pull request ``#691``).
- Fix a bug in the user agent parser where Safari's build number instead of
  version would be extracted (pull request ``#703``).
- Fixed issue where RedisCache set_many was broken for twemproxy, which doesn't
  support the default MULTI command (pull request ``#702``).
- ``mimetype`` parameters on request and response classes are now always
  converted to lowercase.
- Changed cache so that cache never expires if timeout is 0. This also fixes
  an issue with redis setex (issue ``#550``)
- Werkzeug now assumes ``UTF-8`` as filesystem encoding on Unix if Python
  detected it as ASCII.
- New optional `has` method on caches.
- Fixed various bugs in `parse_options_header` (pull request ``#643``).
- If the reloader is enabled the server will now open the socket in the parent
  process if this is possible.  This means that when the reloader kicks in
  the connection from client will wait instead of tearing down.  This does
  not work on all Python versions.
- Implemented PIN based authentication for the debugger.  This can optionally
  be disabled but is discouraged.  This change was necessary as it has been
  discovered that too many people run the debugger in production.
- Devserver no longer requires SSL module to be installed.

Version 0.10.5
--------------

(bugfix release, release date yet to be decided)

- Reloader: Correctly detect file changes made by moving temporary files over
  the original, which is e.g. the case with PyCharm (pull request ``#722``).
- Fix bool behavior of ``werkzeug.datastructures.ETags`` under Python 3 (issue
  ``#744``).

Version 0.10.4
--------------

(bugfix release, released on March 26th 2015)

- Re-release of 0.10.3 with packaging artifacts manually removed.

Version 0.10.3
--------------

(bugfix release, released on March 26th 2015)

- Re-release of 0.10.2 without packaging artifacts.

Version 0.10.2
--------------

(bugfix release, released on March 26th 2015)

- Fixed issue where ``empty`` could break third-party libraries that relied on
  keyword arguments (pull request ``#675``)
- Improved ``Rule.empty`` by providing a ```get_empty_kwargs`` to allow setting
  custom kwargs without having to override entire ``empty`` method. (pull
  request ``#675``)
- Fixed ```extra_files``` parameter for reloader to not cause startup
  to crash when included in server params
- Using `MultiDict` when building URLs is now not supported again. The behavior
  introduced several regressions.
- Fix performance problems with stat-reloader (pull request ``#715``).

Version 0.10.1
--------------

(bugfix release, released on February 3rd 2015)

- Fixed regression with multiple query values for URLs (pull request ``#667``).
- Fix issues with eventlet's monkeypatching and the builtin server (pull
  request ``#663``).

Version 0.10
------------

Released on January 30th 2015, codename Bagger.

- Changed the error handling of and improved testsuite for the caches in
  ``contrib.cache``.
- Fixed a bug on Python 3 when creating adhoc ssl contexts, due to `sys.maxint`
  not being defined.
- Fixed a bug on Python 3, that caused
  :func:`~werkzeug.serving.make_ssl_devcert` to fail with an exception.
- Added exceptions for 504 and 505.
- Added support for ChromeOS detection.
- Added UUID converter to the routing system.
- Added message that explains how to quit the server.
- Fixed a bug on Python 2, that caused ``len`` for
  :class:`werkzeug.datastructures.CombinedMultiDict` to crash.
- Added support for stdlib pbkdf2 hmac if a compatible digest
  is found.
- Ported testsuite to use ``py.test``.
- Minor optimizations to various middlewares (pull requests ``#496`` and
  ``#571``).
- Use stdlib ``ssl`` module instead of ``OpenSSL`` for the builtin server
  (issue ``#434``). This means that OpenSSL contexts are not supported anymore,
  but instead ``ssl.SSLContext`` from the stdlib.
- Allow protocol-relative URLs when building external URLs.
- Fixed Atom syndication to print time zone offset for tz-aware datetime
  objects (pull request ``#254``).
- Improved reloader to track added files and to recover from broken
  sys.modules setups with syntax errors in packages.
- ``cache.RedisCache`` now supports arbitrary ``**kwargs`` for the redis
  object.
- ``werkzeug.test.Client`` now uses the original request method when resolving
  307 redirects (pull request ``#556``).
- ``werkzeug.datastructures.MIMEAccept`` now properly deals with mimetype
  parameters (pull request ``#205``).
- ``werkzeug.datastructures.Accept`` now handles a quality of ``0`` as
  intolerable, as per RFC 2616 (pull request ``#536``).
- ``werkzeug.urls.url_fix`` now properly encodes hostnames with ``idna``
  encoding (issue ``#559``). It also doesn't crash on malformed URLs anymore
  (issue ``#582``).
- ``werkzeug.routing.MapAdapter.match`` now recognizes the difference between
  the path ``/`` and an empty one (issue ``#360``).
- The interactive debugger now tries to decode non-ascii filenames (issue
  ``#469``).
- Increased default key size of generated SSL certificates to 1024 bits (issue
  ``#611``).
- Added support for specifying a ``Response`` subclass to use when calling
  :func:`~werkzeug.utils.redirect`\ .
- ``werkzeug.test.EnvironBuilder`` now doesn't use the request method anymore
  to guess the content type, and purely relies on the ``form``, ``files`` and
  ``input_stream`` properties (issue ``#620``).
- Added Symbian to the user agent platform list.
- Fixed make_conditional to respect automatically_set_content_length
- Unset ``Content-Length`` when writing to response.stream (issue ``#451``)
- ``wrappers.Request.method`` is now always uppercase, eliminating
  inconsistencies of the WSGI environment (issue ``647``).
- ``routing.Rule.empty`` now works correctly with subclasses of ``Rule`` (pull
  request ``#645``).
- Made map updating safe in light of concurrent updates.
- Allow multiple values for the same field for url building (issue ``#658``).

Version 0.9.7
-------------

(bugfix release, release date to be decided)

- Fix unicode problems in ``werkzeug.debug.tbtools``.
- Fix Python 3-compatibility problems in ``werkzeug.posixemulation``.
- Backport fix of fatal typo for ``ImmutableList`` (issue ``#492``).
- Make creation of the cache dir for ``FileSystemCache`` atomic (issue
  ``#468``).
- Use native strings for memcached keys to work with Python 3 client (issue
  ``#539``).
- Fix charset detection for ``werkzeug.debug.tbtools.Frame`` objects (issues
  ``#547`` and ``#532``).
- Fix ``AttributeError`` masking in ``werkzeug.utils.import_string`` (issue
  ``#182``).
- Explicitly shut down server (issue ``#519``).
- Fix timeouts greater than 2592000 being misinterpreted as UNIX timestamps in
  ``werkzeug.contrib.cache.MemcachedCache`` (issue ``#533``).
- Fix bug where ``werkzeug.exceptions.abort`` would raise an arbitrary subclass
  of the expected class (issue ``#422``).
- Fix broken ``jsrouting`` (due to removal of ``werkzeug.templates``)
- ``werkzeug.urls.url_fix`` now doesn't crash on malformed URLs anymore, but
  returns them unmodified. This is a cheap workaround for ``#582``, the proper
  fix is included in version 0.10.
- The repr of ``werkzeug.wrappers.Request`` doesn't crash on non-ASCII-values
  anymore (pull request ``#466``).
- Fix bug in ``cache.RedisCache`` when combined with ``redis.StrictRedis``
  object (pull request ``#583``).
- The ``qop`` parameter for ``WWW-Authenticate`` headers is now always quoted,
  as required by RFC 2617 (issue ``#633``).
- Fix bug in ``werkzeug.contrib.cache.SimpleCache`` with Python 3 where add/set
  may throw an exception when pruning old entries from the cache (pull request
  ``#651``).

Version 0.9.6
-------------

(bugfix release, released on June 7th 2014)

- Added a safe conversion for IRI to URI conversion and use that
  internally to work around issues with spec violations for
  protocols such as ``itms-service``.

Version 0.9.7
-------------

- Fixed uri_to_iri() not re-encoding hashes in query string parameters.

Version 0.9.5
-------------

(bugfix release, released on June 7th 2014)

- Forward charset argument from request objects to the environ
  builder.
- Fixed error handling for missing boundaries in multipart data.
- Fixed session creation on systems without ``os.urandom()``.
- Fixed pluses in dictionary keys not being properly URL encoded.
- Fixed a problem with deepcopy not working for multi dicts.
- Fixed a double quoting issue on redirects.
- Fixed a problem with unicode keys appearing in headers on 2.x.
- Fixed a bug with unicode strings in the test builder.
- Fixed a unicode bug on Python 3 in the WSGI profiler.
- Fixed an issue with the safe string compare function on
  Python 2.7.7 and Python 3.4.

Version 0.9.4
-------------

(bugfix release, released on August 26th 2013)

- Fixed an issue with Python 3.3 and an edge case in cookie parsing.
- Fixed decoding errors not handled properly through the WSGI
  decoding dance.
- Fixed URI to IRI conversion incorrectly decoding percent signs.

Version 0.9.3
-------------

(bugfix release, released on July 25th 2013)

- Restored behavior of the ``data`` descriptor of the request class to pre 0.9
  behavior.  This now also means that ``.data`` and ``.get_data()`` have
  different behavior.  New code should use ``.get_data()`` always.

  In addition to that there is now a flag for the ``.get_data()`` method that
  controls what should happen with form data parsing and the form parser will
  honor cached data.  This makes dealing with custom form data more consistent.

Version 0.9.2
-------------

(bugfix release, released on July 18th 2013)

- Added ``unsafe`` parameter to ``urls.url_quote``.
- Fixed an issue with ``urls.url_quote_plus`` not quoting
  `'+'` correctly.
- Ported remaining parts of :class:`~werkzeug.contrib.RedisCache` to
  Python 3.3.
- Ported remaining parts of :class:`~werkzeug.contrib.MemcachedCache` to
  Python 3.3
- Fixed a deprecation warning in the contrib atom module.
- Fixed a regression with setting of content types through the
  headers dictionary instead with the content type parameter.
- Use correct name for stdlib secure string comparison function.
- Fixed a wrong reference in the docstring of
  :func:`~werkzeug.local.release_local`.
- Fixed an `AttributeError` that sometimes occurred when accessing the
  :attr:`werkzeug.wrappers.BaseResponse.is_streamed` attribute.

Version 0.9.1
-------------

(bugfix release, released on June 14th 2013)

- Fixed an issue with integers no longer being accepted in certain
  parts of the routing system or URL quoting functions.
- Fixed an issue with `url_quote` not producing the right escape
  codes for single digit codepoints.
- Fixed an issue with :class:`~werkzeug.wsgi.SharedDataMiddleware` not
  reading the path correctly and breaking on etag generation in some
  cases.
- Properly handle `Expect: 100-continue` in the development server
  to resolve issues with curl.
- Automatically exhaust the input stream on request close.  This should
  fix issues where not touching request files results in a timeout.
- Fixed exhausting of streams not doing anything if a non-limited
  stream was passed into the multipart parser.
- Raised the buffer sizes for the multipart parser.

Version 0.9
-----------

Released on June 13nd 2013, codename Planierraupe.

- Added support for :meth:`~werkzeug.wsgi.LimitedStream.tell`
  on the limited stream.
- :class:`~werkzeug.datastructures.ETags` now is nonzero if it
  contains at least one etag of any kind, including weak ones.
- Added a workaround for a bug in the stdlib for SSL servers.
- Improved SSL interface of the devserver so that it can generate
  certificates easily and load them from files.
- Refactored test client to invoke the open method on the class
  for redirects.  This makes subclassing more powerful.
- ``wsgi.make_chunk_iter`` and ``make_line_iter`` now support processing
  of iterators and streams.
- URL generation by the routing system now no longer quotes
  ``+``.
- URL fixing now no longer quotes certain reserved characters.
- The :func:`werkzeug.security.generate_password_hash` and
  check functions now support any of the hashlib algorithms.
- `wsgi.get_current_url` is now ascii safe for browsers sending
  non-ascii data in query strings.
- improved parsing behavior for :func:`werkzeug.http.parse_options_header`
- added more operators to local proxies.
- added a hook to override the default converter in the routing
  system.
- The description field of HTTP exceptions is now always escaped.
  Use markup objects to disable that.
- Added number of proxy argument to the proxy fix to make it more
  secure out of the box on common proxy setups.  It will by default
  no longer trust the x-forwarded-for header as much as it did
  before.
- Added support for fragment handling in URI/IRI functions.
- Added custom class support for :func:`werkzeug.http.parse_dict_header`.
- Renamed `LighttpdCGIRootFix` to `CGIRootFix`.
- Always treat `+` as safe when fixing URLs as people love misusing them.
- Added support to profiling into directories in the contrib profiler.
- The escape function now by default escapes quotes.
- Changed repr of exceptions to be less magical.
- Simplified exception interface to no longer require environments
  to be passed to receive the response object.
- Added sentinel argument to IterIO objects.
- Added pbkdf2 support for the security module.
- Added a plain request type that disables all form parsing to only
  leave the stream behind.
- Removed support for deprecated `fix_headers`.
- Removed support for deprecated `header_list`.
- Removed support for deprecated parameter for `iter_encoded`.
- Removed support for deprecated non-silent usage of the limited
  stream object.
- Removed support for previous dummy `writable` parameter on
  the cached property.
- Added support for explicitly closing request objects to close
  associated resources.
- Conditional request handling or access to the data property on responses no
  longer ignores direct passthrough mode.
- Removed werkzeug.templates and werkzeug.contrib.kickstart.
- Changed host lookup logic for forwarded hosts to allow lists of
  hosts in which case only the first one is picked up.
- Added `wsgi.get_query_string`, `wsgi.get_path_info` and
  `wsgi.get_script_name` and made the `wsgi.pop_path_info` and
  `wsgi.peek_path_info` functions perform unicode decoding.  This
  was necessary to avoid having to expose the WSGI encoding dance
  on Python 3.
- Added `content_encoding` and `content_md5` to the request object's
  common request descriptor mixin.
- added `options` and `trace` to the test client.
- Overhauled the utilization of the input stream to be easier to use
  and better to extend.  The detection of content payload on the input
  side is now more compliant with HTTP by detecting off the content
  type header instead of the request method.  This also now means that
  the stream property on the request class is always available instead
  of just when the parsing fails.
- Added support for using :class:`werkzeug.wrappers.BaseResponse` in a with
  statement.
- Changed `get_app_iter` to fetch the response early so that it does not
  fail when wrapping a response iterable.  This makes filtering easier.
- Introduced `get_data` and `set_data` methods for responses.
- Introduced `get_data` for requests.
- Soft deprecated the `data` descriptors for request and response objects.
- Added `as_bytes` operations to some of the headers to simplify working
  with things like cookies.
- Made the debugger paste tracebacks into github's gist service as
  private pastes.

Version 0.8.4
-------------

(bugfix release, release date to be announced)

- Added a favicon to the debugger which fixes problem with
  state changes being triggered through a request to
  /favicon.ico in Google Chrome.  This should fix some
  problems with Flask and other frameworks that use
  context local objects on a stack with context preservation
  on errors.
- Fixed an issue with scrolling up in the debugger.
- Fixed an issue with debuggers running on a different URL
  than the URL root.
- Fixed a problem with proxies not forwarding some rarely
  used special methods properly.
- Added a workaround to prevent the XSS protection from Chrome
  breaking the debugger.
- Skip redis tests if redis is not running.
- Fixed a typo in the multipart parser that caused content-type
  to not be picked up properly.

Version 0.8.3
-------------

(bugfix release, released on February 5th 2012)

- Fixed another issue with ``wsgi.make_line_iter``
  where lines longer than the buffer size were not handled
  properly.
- Restore stdout after debug console finished executing so
  that the debugger can be used on GAE better.
- Fixed a bug with the redis cache for int subclasses
  (affects bool caching).
- Fixed an XSS problem with redirect targets coming from
  untrusted sources.
- Redis cache backend now supports password authentication.

Version 0.8.2
-------------

(bugfix release, released on December 16th 2011)

- Fixed a problem with request handling of the builtin server
  not responding to socket errors properly.
- The routing request redirect exception's code attribute is now
  used properly.
- Fixed a bug with shutdowns on Windows.
- Fixed a few unicode issues with non-ascii characters being
  hardcoded in URL rules.
- Fixed two property docstrings being assigned to fdel instead
  of ``__doc__``.
- Fixed an issue where CRLF line endings could be split into two
  by the line iter function, causing problems with multipart file
  uploads.

Version 0.8.1
-------------

(bugfix release, released on September 30th 2011)

- Fixed an issue with the memcache not working properly.
- Fixed an issue for Python 2.7.1 and higher that broke
  copying of multidicts with :func:`copy.copy`.
- Changed hashing methodology of immutable ordered multi dicts
  for a potential problem with alternative Python implementations.

Version 0.8
-----------

Released on September 29th 2011, codename Lötkolben

- Removed data structure specific KeyErrors for a general
  purpose :exc:`~werkzeug.exceptions.BadRequestKeyError`.
- Documented :meth:`werkzeug.wrappers.BaseRequest._load_form_data`.
- The routing system now also accepts strings instead of
  dictionaries for the `query_args` parameter since we're only
  passing them through for redirects.
- Werkzeug now automatically sets the content length immediately when
  the :attr:`~werkzeug.wrappers.BaseResponse.data` attribute is set
  for efficiency and simplicity reasons.
- The routing system will now normalize server names to lowercase.
- The routing system will no longer raise ValueErrors in case the
  configuration for the server name was incorrect.  This should make
  deployment much easier because you can ignore that factor now.
- Fixed a bug with parsing HTTP digest headers.  It rejected headers
  with missing nc and nonce params.
- Proxy fix now also updates wsgi.url_scheme based on X-Forwarded-Proto.
- Added support for key prefixes to the redis cache.
- Added the ability to suppress some auto corrections in the wrappers
  that are now controlled via `autocorrect_location_header` and
  `automatically_set_content_length` on the response objects.
- Werkzeug now uses a new method to check that the length of incoming
  data is complete and will raise IO errors by itself if the server
  fails to do so.
- ``wsgi.make_line_iter`` now requires a limit that is
  not higher than the length the stream can provide.
- Refactored form parsing into a form parser class that makes it possible
  to hook into individual parts of the parsing process for debugging and
  extending.
- For conditional responses the content length is no longer set when it
  is already there and added if missing.
- Immutable datastructures are hashable now.
- Headers datastructure no longer allows newlines in values to avoid
  header injection attacks.
- Made it possible through subclassing to select a different remote
  addr in the proxy fix.
- Added stream based URL decoding.  This reduces memory usage on large
  transmitted form data that is URL decoded since Werkzeug will no longer
  load all the unparsed data into memory.
- Memcache client now no longer uses the buggy cmemcache module and
  supports pylibmc.  GAE is not tried automatically and the dedicated
  class is no longer necessary.
- Redis cache now properly serializes data.
- Removed support for Python 2.4

Version 0.7.2
-------------

(bugfix release, released on September 30th 2011)

- Fixed a CSRF problem with the debugger.
- The debugger is now generating private pastes on lodgeit.
- If URL maps are now bound to environments the query arguments
  are properly decoded from it for redirects.

Version 0.7.1
-------------

(bugfix release, released on July 26th 2011)

- Fixed a problem with newer versions of IPython.
- Disabled pyinotify based reloader which does not work reliably.

Version 0.7
-----------

Released on July 24th 2011, codename Schraubschlüssel

- Add support for python-libmemcached to the Werkzeug cache abstraction
  layer.
- Improved :func:`url_decode` and :func:`url_encode` performance.
- Fixed an issue where the SharedDataMiddleware could cause an
  internal server error on weird paths when loading via pkg_resources.
- Fixed an URL generation bug that caused URLs to be invalid if a
  generated component contains a colon.
- :func:`werkzeug.import_string` now works with partially set up
  packages properly.
- Disabled automatic socket switching for IPv6 on the development
  server due to problems it caused.
- Werkzeug no longer overrides the Date header when creating a
  conditional HTTP response.
- The routing system provides a method to retrieve the matching
  methods for a given path.
- The routing system now accepts a parameter to change the encoding
  error behaviour.
- The local manager can now accept custom ident functions in the
  constructor that are forwarded to the wrapped local objects.
- url_unquote_plus now accepts unicode strings again.
- Fixed an issue with the filesystem session support's prune
  function and concurrent usage.
- Fixed a problem with external URL generation discarding the port.
- Added support for pylibmc to the Werkzeug cache abstraction layer.
- Fixed an issue with the new multipart parser that happened when
  a linebreak happened to be on the chunk limit.
- Cookies are now set properly if ports are in use.  A runtime error
  is raised if one tries to set a cookie for a domain without a dot.
- Fixed an issue with Template.from_file not working for file
  descriptors.
- Reloader can now use inotify to track reloads.  This requires the
  pyinotify library to be installed.
- Werkzeug debugger can now submit to custom lodgeit installations.
- redirect function's status code assertion now allows 201 to be used
  as redirection code.  While it's not a real redirect, it shares
  enough with redirects for the function to still be useful.
- Fixed securecookie for pypy.
- Fixed `ValueErrors` being raised on calls to `best_match` on
  `MIMEAccept` objects when invalid user data was supplied.
- Deprecated `werkzeug.contrib.kickstart` and `werkzeug.contrib.testtools`
- URL routing now can be passed the URL arguments to keep them for
  redirects.  In the future matching on URL arguments might also be
  possible.
- Header encoding changed from utf-8 to latin1 to support a port to
  Python 3.  Bytestrings passed to the object stay untouched which
  makes it possible to have utf-8 cookies.  This is a part where
  the Python 3 version will later change in that it will always
  operate on latin1 values.
- Fixed a bug in the form parser that caused the last character to
  be dropped off if certain values in multipart data are used.
- Multipart parser now looks at the part-individual content type
  header to override the global charset.
- Introduced mimetype and mimetype_params attribute for the file
  storage object.
- Changed FileStorage filename fallback logic to skip special filenames
  that Python uses for marking special files like stdin.
- Introduced more HTTP exception classes.
- `call_on_close` now can be used as a decorator.
- Support for redis as cache backend.
- Added `BaseRequest.scheme`.
- Support for the RFC 5789 PATCH method.
- New custom routing parser and better ordering.
- Removed support for `is_behind_proxy`.  Use a WSGI middleware
  instead that rewrites the `REMOTE_ADDR` according to your setup.
  Also see the :class:`werkzeug.contrib.fixers.ProxyFix` for
  a drop-in replacement.
- Added cookie forging support to the test client.
- Added support for host based matching in the routing system.
- Switched from the default 'ignore' to the better 'replace'
  unicode error handling mode.
- The builtin server now adds a function named 'werkzeug.server.shutdown'
  into the WSGI env to initiate a shutdown.  This currently only works
  in Python 2.6 and later.
- Headers are now assumed to be latin1 for better compatibility with
  Python 3 once we have support.
- Added :func:`werkzeug.security.safe_join`.
- Added `accept_json` property analogous to `accept_html` on the
  :class:`werkzeug.datastructures.MIMEAccept`.
- :func:`werkzeug.utils.import_string` now fails with much better
  error messages that pinpoint to the problem.
- Added support for parsing of the `If-Range` header
  (:func:`werkzeug.http.parse_if_range_header` and
  :class:`werkzeug.datastructures.IfRange`).
- Added support for parsing of the `Range` header
  (:func:`werkzeug.http.parse_range_header` and
  :class:`werkzeug.datastructures.Range`).
- Added support for parsing of the `Content-Range` header of responses
  and provided an accessor object for it
  (:func:`werkzeug.http.parse_content_range_header` and
  :class:`werkzeug.datastructures.ContentRange`).

Version 0.6.2
-------------

(bugfix release, released on April 23th 2010)

- renamed the attribute `implicit_seqence_conversion` attribute of the
  request object to `implicit_sequence_conversion`.

Version 0.6.1
-------------

(bugfix release, released on April 13th 2010)

- heavily improved local objects.  Should pick up standalone greenlet
  builds now and support proxies to free callables as well.  There is
  also a stacked local now that makes it possible to invoke the same
  application from within itself by pushing current request/response
  on top of the stack.
- routing build method will also build non-default method rules properly
  if no method is provided.
- added proper IPv6 support for the builtin server.
- windows specific filesystem session store fixes.
  (should now be more stable under high concurrency)
- fixed a `NameError` in the session system.
- fixed a bug with empty arguments in the werkzeug.script system.
- fixed a bug where log lines will be duplicated if an application uses
  :meth:`logging.basicConfig` (#499)
- added secure password hashing and checking functions.
- `HEAD` is now implicitly added as method in the routing system if
  `GET` is present.  Not doing that was considered a bug because often
  code assumed that this is the case and in web servers that do not
  normalize `HEAD` to `GET` this could break `HEAD` requests.
- the script support can start SSL servers now.

Version 0.6
-----------

Released on Feb 19th 2010, codename Hammer.

- removed pending deprecations
- sys.path is now printed from the testapp.
- fixed an RFC 2068 incompatibility with cookie value quoting.
- the :class:`FileStorage` now gives access to the multipart headers.
- `cached_property.writeable` has been deprecated.
- :meth:`MapAdapter.match` now accepts a `return_rule` keyword argument
  that returns the matched `Rule` instead of just the `endpoint`
- :meth:`routing.Map.bind_to_environ` raises a more correct error message
  now if the map was bound to an invalid WSGI environment.
- added support for SSL to the builtin development server.
- Response objects are no longer modified in place when they are evaluated
  as WSGI applications.  For backwards compatibility the `fix_headers`
  function is still called in case it was overridden.
  You should however change your application to use `get_wsgi_headers` if
  you need header modifications before responses are sent as the backwards
  compatibility support will go away in future versions.
- :func:`append_slash_redirect` no longer requires the QUERY_STRING to be
  in the WSGI environment.
- added :class:`~werkzeug.contrib.wrappers.DynamicCharsetResponseMixin`
- added :class:`~werkzeug.contrib.wrappers.DynamicCharsetRequestMixin`
- added :attr:`BaseRequest.url_charset`
- request and response objects have a default `__repr__` now.
- builtin data structures can be pickled now.
- the form data parser will now look at the filename instead the
  content type to figure out if it should treat the upload as regular
  form data or file upload.  This fixes a bug with Google Chrome.
- improved performance of ``make_line_iter`` and the multipart parser
  for binary uploads.
- fixed :attr:`~werkzeug.BaseResponse.is_streamed`
- fixed a path quoting bug in `EnvironBuilder` that caused PATH_INFO and
  SCRIPT_NAME to end up in the environ unquoted.
- :meth:`werkzeug.BaseResponse.freeze` now sets the content length.
- for unknown HTTP methods the request stream is now always limited
  instead of being empty.  This makes it easier to implement DAV
  and other protocols on top of Werkzeug.
- added :meth:`werkzeug.MIMEAccept.best_match`
- multi-value test-client posts from a standard dictionary are now
  supported.  Previously you had to use a multi dict.
- rule templates properly work with submounts, subdomains and
  other rule factories now.
- deprecated non-silent usage of the :class:`werkzeug.LimitedStream`.
- added support for IRI handling to many parts of Werkzeug.
- development server properly logs to the werkzeug logger now.
- added :func:`werkzeug.extract_path_info`
- fixed a querystring quoting bug in :func:`url_fix`
- added `fallback_mimetype` to :class:`werkzeug.SharedDataMiddleware`.
- deprecated :meth:`BaseResponse.iter_encoded`'s charset parameter.
- added :meth:`BaseResponse.make_sequence`,
  :attr:`BaseResponse.is_sequence` and
  :meth:`BaseResponse._ensure_sequence`.
- added better __repr__ of :class:`werkzeug.Map`
- `import_string` accepts unicode strings as well now.
- development server doesn't break on double slashes after the host name.
- better `__repr__` and `__str__` of
  :exc:`werkzeug.exceptions.HTTPException`
- test client works correctly with multiple cookies now.
- the :class:`werkzeug.routing.Map` now has a class attribute with
  the default converter mapping.  This helps subclasses to override
  the converters without passing them to the constructor.
- implemented :class:`OrderedMultiDict`
- improved the session support for more efficient session storing
  on the filesystem.  Also added support for listing of sessions
  currently stored in the filesystem session store.
- werkzeug no longer utilizes the Python time module for parsing
  which means that dates in a broader range can be parsed.
- the wrappers have no class attributes that make it possible to
  swap out the dict and list types it uses.
- werkzeug debugger should work on the appengine dev server now.
- the URL builder supports dropping of unexpected arguments now.
  Previously they were always appended to the URL as query string.
- profiler now writes to the correct stream.

Version 0.5.1
-------------
(bugfix release for 0.5, released on July 9th 2009)

- fixed boolean check of :class:`FileStorage`
- url routing system properly supports unicode URL rules now.
- file upload streams no longer have to provide a truncate()
  method.
- implemented :meth:`BaseRequest._form_parsing_failed`.
- fixed #394
- :meth:`ImmutableDict.copy`, :meth:`ImmutableMultiDict.copy` and
  :meth:`ImmutableTypeConversionDict.copy` return mutable shallow
  copies.
- fixed a bug with the `make_runserver` script action.
- :meth:`MultiDict.items` and :meth:`MutiDict.iteritems` now accept an
  argument to return a pair for each value of each key.
- the multipart parser works better with hand-crafted multipart
  requests now that have extra newlines added.  This fixes a bug
  with setuptools uploads not handled properly (#390)
- fixed some minor bugs in the atom feed generator.
- fixed a bug with client cookie header parsing being case sensitive.
- fixed a not-working deprecation warning.
- fixed package loading for :class:`SharedDataMiddleware`.
- fixed a bug in the secure cookie that made server-side expiration
  on servers with a local time that was not set to UTC impossible.
- fixed console of the interactive debugger.


Version 0.5
-----------

Released on April 24th, codename Schlagbohrer.

- requires Python 2.4 now
- fixed a bug in :class:`~contrib.IterIO`
- added :class:`MIMEAccept` and :class:`CharsetAccept` that work like the
  regular :class:`Accept` but have extra special normalization for mimetypes
  and charsets and extra convenience methods.
- switched the serving system from wsgiref to something homebrew.
- the :class:`Client` now supports cookies.
- added the :mod:`~werkzeug.contrib.fixers` module with various
  fixes for webserver bugs and hosting setup side-effects.
- added :mod:`werkzeug.contrib.wrappers`
- added :func:`is_hop_by_hop_header`
- added :func:`is_entity_header`
- added :func:`remove_hop_by_hop_headers`
- added :func:`pop_path_info`
- added :func:`peek_path_info`
- added :func:`wrap_file` and :class:`FileWrapper`
- moved `LimitedStream` from the contrib package into the regular
  werkzeug one and changed the default behavior to raise exceptions
  rather than stopping without warning.  The old class will stick in
  the module until 0.6.
- implemented experimental multipart parser that replaces the old CGI hack.
- added :func:`dump_options_header` and :func:`parse_options_header`
- added :func:`quote_header_value` and :func:`unquote_header_value`
- :func:`url_encode` and :func:`url_decode` now accept a separator
  argument to switch between `&` and `;` as pair separator.  The magic
  switch is no longer in place.
- all form data parsing functions as well as the :class:`BaseRequest`
  object have parameters (or attributes) to limit the number of
  incoming bytes (either totally or per field).
- added :class:`LanguageAccept`
- request objects are now enforced to be read only for all collections.
- added many new collection classes, refactored collections in general.
- test support was refactored, semi-undocumented `werkzeug.test.File`
  was replaced by :class:`werkzeug.FileStorage`.
- :class:`EnvironBuilder` was added and unifies the previous distinct
  :func:`create_environ`, :class:`Client` and
  :meth:`BaseRequest.from_values`.  They all work the same now which
  is less confusing.
- officially documented imports from the internal modules as undefined
  behavior.  These modules were never exposed as public interfaces.
- removed `FileStorage.__len__` which previously made the object
  falsy for browsers not sending the content length which all browsers
  do.
- :class:`SharedDataMiddleware` uses `wrap_file` now and has a
  configurable cache timeout.
- added :class:`CommonRequestDescriptorsMixin`
- added :attr:`CommonResponseDescriptorsMixin.mimetype_params`
- added :mod:`werkzeug.contrib.lint`
- added `passthrough_errors` to `run_simple`.
- added `secure_filename`
- added ``make_line_iter``
- :class:`MultiDict` copies now instead of revealing internal
  lists to the caller for `getlist` and iteration functions that
  return lists.
- added :attr:`follow_redirect` to the :func:`open` of :class:`Client`.
- added support for `extra_files` in
  :func:`~werkzeug.script.make_runserver`

Version 0.4.1
-------------

(Bugfix release, released on January 11th 2009)

- `werkzeug.contrib.cache.Memcached` accepts now objects that
  implement the memcache.Client interface as alternative to a list of
  strings with server addresses.
  There is also now a `GAEMemcachedCache` that connects to the Google
  appengine cache.
- explicitly convert secret keys to bytestrings now because Python
  2.6 no longer does that.
- `url_encode` and all interfaces that call it, support ordering of
  options now which however is disabled by default.
- the development server no longer resolves the addresses of clients.
- Fixed a typo in `werkzeug.test` that broke `File`.
- `Map.bind_to_environ` uses the `Host` header now if available.
- Fixed `BaseCache.get_dict` (#345)
- `werkzeug.test.Client` can now run the application buffered in which
  case the application is properly closed automatically.
- Fixed `Headers.set` (#354).  Caused header duplication before.
- Fixed `Headers.pop` (#349).  default parameter was not properly
  handled.
- Fixed UnboundLocalError in `create_environ` (#351)
- `Headers` is more compatible with wsgiref now.
- `Template.render` accepts multidicts now.
- dropped support for Python 2.3

Version 0.4
-----------

Released on November 23rd 2008, codename Schraubenzieher.

- `Client` supports an empty `data` argument now.
- fixed a bug in `Response.application` that made it impossible to use it
  as method decorator.
- the session system should work on appengine now
- the secure cookie works properly in load balanced environments with
  different cpu architectures now.
- `CacheControl.no_cache` and `CacheControl.private` behavior changed to
  reflect the possibilities of the HTTP RFC.  Setting these attributes to
  `None` or `True` now sets the value to "the empty value".
  More details in the documentation.
- fixed `werkzeug.contrib.atom.AtomFeed.__call__`. (#338)
- `BaseResponse.make_conditional` now always returns `self`.  Previously
  it didn't for post requests and such.
- fixed a bug in boolean attribute handling of `html` and `xhtml`.
- added graceful error handling to the debugger pastebin feature.
- added a more list like interface to `Headers` (slicing and indexing
  works now)
- fixed a bug with the `__setitem__` method of `Headers` that didn't
  properly remove all keys on replacing.
- added `remove_entity_headers` which removes all entity headers from
  a list of headers (or a `Headers` object)
- the responses now automatically call `remove_entity_headers` if the
  status code is 304.
- fixed a bug with `Href` query parameter handling.  Previously the last
  item of a call to `Href` was not handled properly if it was a dict.
- headers now support a `pop` operation to better work with environ
  properties.


Version 0.3.1
-------------

(bugfix release, released on June 24th 2008)

- fixed a security problem with `werkzeug.contrib.SecureCookie`.


Version 0.3
-----------

Released on June 14th 2008, codename EUR325CAT6.

- added support for redirecting in url routing.
- added `Authorization` and `AuthorizationMixin`
- added `WWWAuthenticate` and `WWWAuthenticateMixin`
- added `parse_list_header`
- added `parse_dict_header`
- added `parse_authorization_header`
- added `parse_www_authenticate_header`
- added `_get_current_object` method to `LocalProxy` objects
- added `parse_form_data`
- `MultiDict`, `CombinedMultiDict`, `Headers`, and `EnvironHeaders` raise
  special key errors now that are subclasses of `BadRequest` so if you
  don't catch them they give meaningful HTTP responses.
- added support for alternative encoding error handling and the new
  `HTTPUnicodeError` which (if not caught) behaves like a `BadRequest`.
- added `BadRequest.wrap`.
- added ETag support to the SharedDataMiddleware and added an option
  to disable caching.
- fixed `is_xhr` on the request objects.
- fixed error handling of the url adapter's `dispatch` method. (#318)
- fixed bug with `SharedDataMiddleware`.
- fixed `Accept.values`.
- `EnvironHeaders` contain content-type and content-length now
- `url_encode` treats lists and tuples in dicts passed to it as multiple
  values for the same key so that one doesn't have to pass a `MultiDict`
  to the function.
- added `validate_arguments`
- added `BaseRequest.application`
- improved Python 2.3 support
- `run_simple` accepts `use_debugger` and `use_evalex` parameters now,
  like the `make_runserver` factory function from the script module.
- the `environ_property` is now read-only by default
- it's now possible to initialize requests as "shallow" requests which
  causes runtime errors if the request object tries to consume the
  input stream.


Version 0.2
-----------

Released Feb 14th 2008, codename Faustkeil.

- Added `AnyConverter` to the routing system.
- Added `werkzeug.contrib.securecookie`
- Exceptions have a ``get_response()`` method that return a response object
- fixed the path ordering bug (#293), thanks Thomas Johansson
- `BaseReporterStream` is now part of the werkzeug contrib module.  From
  Werkzeug 0.3 onwards you will have to import it from there.
- added `DispatcherMiddleware`.
- `RequestRedirect` is now a subclass of `HTTPException` and uses a
  301 status code instead of 302.
- `url_encode` and `url_decode` can optionally treat keys as unicode strings
  now, too.
- `werkzeug.script` has a different caller format for boolean arguments now.
- renamed `lazy_property` to `cached_property`.
- added `import_string`.
- added is_* properties to request objects.
- added `empty()` method to routing rules.
- added `werkzeug.contrib.profiler`.
- added `extends` to `Headers`.
- added `dump_cookie` and `parse_cookie`.
- added `as_tuple` to the `Client`.
- added `werkzeug.contrib.testtools`.
- added `werkzeug.unescape`
- added `BaseResponse.freeze`
- added `werkzeug.contrib.atom`
- the HTTPExceptions accept an argument `description` now which overrides the
  default description.
- the `MapAdapter` has a default for path info now.  If you use
  `bind_to_environ` you don't have to pass the path later.
- the wsgiref subclass werkzeug uses for the dev server does not use direct
  sys.stderr logging any more but a logger called "werkzeug".
- implemented `Href`.
- implemented `find_modules`
- refactored request and response objects into base objects, mixins and
  full featured subclasses that implement all mixins.
- added simple user agent parser
- werkzeug's routing raises `MethodNotAllowed` now if it matches a
  rule but for a different method.
- many fixes and small improvements


Version 0.1
-----------

Released on Dec 9th 2007, codename Wictorinoxger.

- Initial release<|MERGE_RESOLUTION|>--- conflicted
+++ resolved
@@ -1,25 +1,25 @@
 .. currentmodule:: werkzeug
 
-<<<<<<< HEAD
 Version 3.1.0
-=======
-Version 3.0.5
->>>>>>> 5661b960
 -------------
 
 Unreleased
 
-<<<<<<< HEAD
 -  Support Cookie CHIPS (Partitioned Cookies). :issue:`2797`
 -   ``CacheControl.no_transform`` is a boolean when present. ``min_fresh`` is
     ``None`` when not present. Added the ``must_understand`` attribute. Fixed
     some typing issues on cache control. :issue:`2881`
-=======
+
+
+Version 3.0.5
+-------------
+
+Unreleased
+
 -   The Watchdog reloader ignores file closed no write events. :issue:`2945`
 -   Logging works with client addresses containing an IPv6 scope :issue:`2952`
 -   Ignore invalid authorization parameters. :issue:`2955`
 -   Improve type annotation fore ``SharedDataMiddleware``. :issue:`2958`
->>>>>>> 5661b960
 
 
 Version 3.0.4
